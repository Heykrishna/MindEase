import mongoose from "mongoose";
import bcrypt from "bcrypt";
import jwt from "jsonwebtoken";

const volunteerSchema = mongoose.Schema(
	{
		userId: {
			type: mongoose.Schema.Types.ObjectId,
			ref: "User",
			default: null,
		},
		firstName: {
			type: String,
			required: true,
		},
		middleName: {
			type: String,
		},
		lastName: {
			type: String,
			required: true,
		},
		email: {
			type: String,
			required: true,
			unique: true,
		},
		password: {
			type: String,
			required: true,
			select: false,
			minlength: [8, "Password must be of at least 8 characters"],
		},
		dateOfBirth: {
			type: Date,
			required: true,
			default: Date.now,
		},
		gender: {
			type: String,
			required: true,
			enum: ["male", "female", "other"],
		},
		PhoneNumber: {
			type: Number,
			minlength: 10,
		},
		expertiseAreas: [{ type: String }],
		availability: {
			daysAvailable: [{ type: String }],
			timeSlots: [
				{
					start: { type: String },
					end: { type: String },
				},
			],
		},
		ratings: [
			{
				userId: { type: mongoose.Schema.Types.ObjectId, ref: "User" },
				rating: { type: Number, min: 1, max: 5 },
				feedback: { type: String },
			},
		],
		isVerified: {
			type: Boolean,
			default: false,
		},
		resetPassword: {
			type: Number,
		},
		resetPasswordExpire: {
			type: Date,
		},
		resetPasswordAttempts: {
			type: Number,
			default: 0,
		},
		resetPasswordLock: {
			type: Date,
		},
		registerOtp: {
			type: Number,
		},
		registerOtpExpire: {
			type: Date,
		},
		registerOtpAttempts: {
			type: Number,
			default: 0,
		},
		registerOtpLockUntil: {
			type: Date,
		},
		loginOtp: {
			type: Number,
		},
		loginOtpAttempts: {
			type: Number,
			default: 0,
		},
		loginOtpAttemptsExpire: {
			type: Date,
		},
		lockUntil: {
			type: Date,
		},
		loginOtpExpire: {
			type: Date,
		},
	},
	{
		timestamps: true,
	},
);

<<<<<<< HEAD
    },
    PhoneNumber:{
        type:Number,
        minlength:10
    },
    expertiseAreas: [{ type: String }], 
    availability: { 
    daysAvailable: [{ type: String }], 
    timeSlots: [{ 
      start: { type: String }, 
      end: { type: String } 
    }] 
  },
  ratings: [{ 
    userId: { type: mongoose.Schema.Types.ObjectId, ref: 'User' }, 
    rating: { type: Number, min: 1, max: 5 }, 
    feedback: { type: String } 
  }],
  isVerified: {
      type: Boolean,
      default: false,
    },
    resetPassword: {
      type: Number,
    },
    resetPasswordExpire: {
      type: Date,
    },
    resetPasswordAttempts: {
      type: Number,
      default: 0,
    },
    resetPasswordLock: {
      type: Date,
    },
    registerOtp: {
      type: Number,
    },
    registerOtpExpire: {
      type: Date,
    },
    registerOtpAttempts: {
      type: Number,
      default: 0,
    },
    registerOtpLockUntil: {
      type: Date,
    },
    loginOtp: {
      type: Number,
    },
    loginOtpAttempts: {
      type: Number,
      default: 0,
    },
    loginOtpAttemptsExpire: {
      type: Date,
    },
    lockUntil: {
      type: Date,
    },
    loginOtpExpire: {
      type: Date,
    },
    
},{
    timestamps:true
})

volunteerSchema.pre("save",async function(next){
    if(!this.isModified("password")){
        return next();
    }
    const salt= await bcrypt.genSalt(10);
    this.password=await bcrypt.hash(this.password,salt);
    next();
})

volunteerSchema.methods.generateToken=async function(){
    return jwt.sign({id:this._id},process.env.JWT_SECRET,{
        expiresIn:process.env.JWT_EXPIRE,
    });
}
=======
volunteerSchema.pre("save", async function (next) {
	if (!this.isModified("password")) {
		return next();
	}
	const salt = await bcrypt.genSalt(10);
	this.password = bcrypt.hash(this.password, salt);
	next();
});
>>>>>>> 473d5d34

volunteerSchema.methods.generateToken = async function () {
	return jwt.sign({ id: this._id }, process.env.JWT_SECRET, {
		expiresIn: process.env.JWT_EXPIRE,
	});
};

volunteerSchema.methods.matchPassword = async function (password) {
	return await bcrypt.compare(password, this.password);
};

const Volunteer = mongoose.model("Volunteer", volunteerSchema);

export default Volunteer;<|MERGE_RESOLUTION|>--- conflicted
+++ resolved
@@ -113,92 +113,6 @@
 		timestamps: true,
 	},
 );
-
-<<<<<<< HEAD
-    },
-    PhoneNumber:{
-        type:Number,
-        minlength:10
-    },
-    expertiseAreas: [{ type: String }], 
-    availability: { 
-    daysAvailable: [{ type: String }], 
-    timeSlots: [{ 
-      start: { type: String }, 
-      end: { type: String } 
-    }] 
-  },
-  ratings: [{ 
-    userId: { type: mongoose.Schema.Types.ObjectId, ref: 'User' }, 
-    rating: { type: Number, min: 1, max: 5 }, 
-    feedback: { type: String } 
-  }],
-  isVerified: {
-      type: Boolean,
-      default: false,
-    },
-    resetPassword: {
-      type: Number,
-    },
-    resetPasswordExpire: {
-      type: Date,
-    },
-    resetPasswordAttempts: {
-      type: Number,
-      default: 0,
-    },
-    resetPasswordLock: {
-      type: Date,
-    },
-    registerOtp: {
-      type: Number,
-    },
-    registerOtpExpire: {
-      type: Date,
-    },
-    registerOtpAttempts: {
-      type: Number,
-      default: 0,
-    },
-    registerOtpLockUntil: {
-      type: Date,
-    },
-    loginOtp: {
-      type: Number,
-    },
-    loginOtpAttempts: {
-      type: Number,
-      default: 0,
-    },
-    loginOtpAttemptsExpire: {
-      type: Date,
-    },
-    lockUntil: {
-      type: Date,
-    },
-    loginOtpExpire: {
-      type: Date,
-    },
-    
-},{
-    timestamps:true
-})
-
-volunteerSchema.pre("save",async function(next){
-    if(!this.isModified("password")){
-        return next();
-    }
-    const salt= await bcrypt.genSalt(10);
-    this.password=await bcrypt.hash(this.password,salt);
-    next();
-})
-
-volunteerSchema.methods.generateToken=async function(){
-    return jwt.sign({id:this._id},process.env.JWT_SECRET,{
-        expiresIn:process.env.JWT_EXPIRE,
-    });
-}
-=======
 volunteerSchema.pre("save", async function (next) {
 	if (!this.isModified("password")) {
 		return next();
@@ -207,7 +121,7 @@
 	this.password = bcrypt.hash(this.password, salt);
 	next();
 });
->>>>>>> 473d5d34
+
 
 volunteerSchema.methods.generateToken = async function () {
 	return jwt.sign({ id: this._id }, process.env.JWT_SECRET, {
