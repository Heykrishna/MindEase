import { sendEMail } from "../middlewares/sendMail.js";
import User from "../models/user.js";
import { message } from "../utils/message.js";
import { Response } from "../utils/response.js";
import fs from "fs"
import path from "path"
import { fileURLToPath } from "url";

const __filename = fileURLToPath(import.meta.url);
const __dirname = path.dirname(__filename);
<<<<<<< HEAD

=======
                 
>>>>>>> b304a17d

export const registerUser = async (req,res) => {
    try{
        const{
            firstName,
            middleName,
            lastName,
            email,
            password,
            dateOfBirth,
            gender,
            PhoneNumber,
            isVolunteer, 
        } = req.body;

        //check body data 
        console.log("working");
        if(
            !firstName ||
            !lastName ||
            !email ||
            !password ||
            !dateOfBirth ||
            !gender ||
            !PhoneNumber 
        ) {
            return Response(res, 400, false, message.missingFieldMessage);
        }

        //checking user
        let user = await User.findOne({email});
        if(user){
            return Response(res, 400, false, message.userAlreadyExist)
        }

        
        user = await User.create({ ...req.body })

        //generating otp
        const otp = Math.floor(100000 + Math.random() * 900000)
        const otpExpire = new Date(Date.now() + 5 * 60 * 1000)
        user.registerOtp = otp
        user.registerOtpExpire = otpExpire

        //save user 
        await user.save()

		//generate token
		// const token = await user.generateToken(); 

        //verification email
        let emailTemplate = fs.readFileSync(
            path.join(__dirname, "../templates/mail.html"),
            "utf-8"
        );
        const subject = "Verify your account";
        emailTemplate = emailTemplate.replace("{{OTP_CODE}}",otp);
        emailTemplate = emailTemplate.replaceAll("{{MAIL}}",process.env.SMTP_USER);
        emailTemplate = emailTemplate.replace("{{PORT}}",process.env.PORT);
        emailTemplate = emailTemplate.replace("{{USER_ID}}",user._id.toString());
        await sendEMail({ email, subject, html: emailTemplate});

        //create user
		return Response(res, 200, true, message.userCreatedMessage,user)
        //send response
    } catch(error){
		Response(res, 500, false, error?.message);
    }
};

export const verifyUser = async(req, res) => {
    try{
        //fetching id and otp 
        const{ id } = req.params
        let { otp } = req.body

        //checking id
        if(!id){
            return Response(res, 404, false, message.idNotFound);
        }
        //finding user
        let user = await User.findById(id);
        //if user exist or not
        if(!user){
            return Response(res, 404, false, message.userNotFound);
        }
        // user already verified 
        if(user.isVerified){
            return Response(res, 400, false, message.userAlreadyVerified);
        }

        // otp attempt lock or not 
        if(user.registerOtpLockUntil > Date.now()) {
            user.registerOtp = undefined;
            user.registerOtpExpire = undefined;
            user.registerOtpAttempts = 0;
            await user.save()
            return Response(
                res,
                400,
                false,
                `Try again after ${Math.floor(
                    (user.registerOtpLockUntil -Date.now()) % (60 *1000)
                )} minutes and ${Math.floor(
                    (user.registerOtpLockUntil - DESTRUCTION.now()) % 1000
                )} seconds`
            );
        }

        // checking otp attempts
        if (user.registerOtpAttempts >= 3) {
            user.registerOtp = undefined;
            user.registerOtpExpire = undefined;
            user.registerOtpAttempts = 0;
            user.registerOtpLockUntil = 
                Date.now() + process.env.REGISTER_OTP_LOCK * 60 *1000;
                await user.save();
                return Response(res, 400, false, message.otpAttemptsExceed);
        }
        // check otp 
        if(!otp){
            user.registerOtpAttempts +=1;
            await user.save();
            return Response(res, 400, false, message.otpNotFound);
        }
        // check otp expire 
        if (user.registerOtpExpire < Date.now()) {
			user.registerOtp = undefined;
			user.registerOtpAttempts = 0;
			user.registerOtpLockUntil = undefined;
			await user.save();
			return Response(res, 400, false, message.otpExpire);
		}
        // update user 
        user.isVerified = true;
        user.registerOtp = undefined;
		user.registerOtpExpire = undefined;
		user.registerOtpAttempts = 0;
		user.registerOtpLockUntil = undefined;
		await user.save();
        // authenticate user
        const token = await user.generateToken();
		const options = {
			expires: new Date(
				Date.now() + process.env.JWT_COOKIE_EXPIRE * 24 * 60 * 60 * 1000
			),
			httpOnly: true,
			sameSite: "none",
			secure: true,
		};
        // sending response 
        res.status(200).cookie("token", token, options).json({
            success: true,
            message: message.userVerified,
            data: user,
        });
    } catch(error){
        return Response(res, 500, false, error.message);
    }
};

export const resendOtp = async (req, res) => {
	try {
		//params and body
		const { id } = req.params;
		//checking id
		if (!id) {
			return Response(res, 400, false, message.idNotFoundMessage);
		}
		//user exist or not
		let user = await User.findById(id);
		if (!user) {
			return Response(res, 400, false, message.userNotFoundMessage);
		}

		//user already verified
		if (user.isVerified) {
			return Response(res, 400, false, message.userAlreadyVerified);
		}
		//generate new otp
		const otp = Math.floor(100000 + Math.random() * 900000);
		const otpExpire = new Date(
			Date.now() + process.env.REGISTER_OTP_EXPIRE * 15 * 60 * 1000
		);
		//save otp
		user.registerOtp = otp;
		user.registerOtpExpire = otpExpire;
		user.registerOtpAttempts = 0;
		await user.save();
		//send otp

		let emailTemplate = fs.readFileSync(
			path.join(__dirname, "../templates/mail.html"),
			"utf-8"
		);
		const subject = "Verify your account";

		emailTemplate = emailTemplate.replace("{{OTP_CODE}}", otp);
		emailTemplate = emailTemplate.replaceAll("{{MAIL}}", process.env.SMTP_USER);
		emailTemplate = emailTemplate.replace("{{PORT}}", process.env.PORT);
		emailTemplate = emailTemplate.replace("{{USER_ID}}", user._id.toString());

		await sendEMail({ email: user.email, subject, html: emailTemplate });
		//send response
		Response(res, 200, true, message.otpSendMessage);
	} catch (error) {
		Response(res, 500, false, error.message);
	}
};

export const loginUser = async (req, res) => {
	try {
		//params and body
		const { email, password } = req.body;
		//checking data
		if (!email || !password) {
			return Response(res, 400, false, message.missingFieldMessage);
		}
		//find user
		let user = await User.findOne({ email }).select("+password");
		//user exist aur not
		if (!user) {
			return Response(res, 400, false, message.userNotFoundMessage);
		}

		//user is verified or not
		if (!user.isVerified) {
			return Response(res, 400, false, message.userNotVerified);
		}
		//login attempt locked or not
		if (user.lockUntil < Date.now()) {
			user.loginAttempts = 0;
			await user.save();
			return Response(res, 400, false, message.loginLockedMessage);
		}
		//login attempt exceeded or not
		if (user.loginAttempts >= process.env.MAX_LOGIN_ATTEMPTS) {
			user.loginAttempts = 0;
			user.lockUntil = new Date(
				Date.now() + process.env.MAX_LOGIN_ATTEMPTS_EXPIRE * 60 * 1000
			);
			await user.save();
			return Response(res, 400, false, message.loginLockedMessage);
		}
		//check password
		const isMatch = await user.matchPassword(password);
		if (!isMatch) {
			user.loginAttempts += 1;
			await user.save();
			return Response(res, 400, false, message.badAuthMessage);
		}

		user.loginAttempts = 0;
		user.lockUntil = undefined;
		await user.save();
		//authenticate user
		const token = await user.generateToken();
		const options = {
			expires: new Date(
				Date.now() + process.env.JWT_COOKIE_EXPIRE * 24 * 60 * 60 * 1000
			),
			httpOnly: true,
			sameSite: "none",
			secure: true,
		};
		//sending response
		res.status(200).cookie("token", token, options).json({
			success: true,
			message: message.loginSuccessful,
			data: user,
		});
	} catch (error) {
		Response(res, 500, false, error.message);
	}
};

export const forgetPassword = async(req, res) => {
    try{
        // parse data 
        const { email } = req.body;

        //checking data
        if(!email){
            return Response(res, 400, false, message.missingFieldMessage);
        }

        //checking user
        let user = await User.findOne({email});
        if(!user){
            return Response(res, 400, false, message.userNotFound);
        }

        //generate otp for reset 
        const otp = Math.floor(100000 + Math.random() * 900000);
        const otpExpire = new Date(
            Date.now() + process.env.OTP_EXPIRE * 15 * 60 * 1000
        );

        let emailTemplate = fs.readFileSync(
            path.join(__dirname, "../templates/mail.html"),
        );
        const subject = "Reset your password";
        //const body = `Your OTP is ${otp}`;

        emailTemplate = emailTemplate.replace("{{OTP_CODE}}", otp);
        emailTemplate = emailTemplate.replaceAll("{{MAIL}}", process.env.SMTP_USER);
		emailTemplate = emailTemplate.replace("{{PORT}}", process.env.PORT);
		emailTemplate = emailTemplate.replace("{{USER_ID}}", user._id.toString());

        await sendEMail({ email: user.email , subject, html: emailTemplate});

        //save values
        user.resetPassword = otp;
        user.resetPasswordExpire = otpExpire;
        await user.save();

        //send response 
        Response(res, 200, true, message.otpSendMessage, user._id);

    } catch (error){
        Response(res, 500, false, error.message);
    }
};

export const resetPassword = async (req, res) => {
	try {
		//parsing the data
		const { id } = req.params;
		let { otp } = req.body;
		//checking the id
		if (!id) {
			return Response(res, 400, false, message.userNotFound);
		}

		//checking user
		let user = await User.findById(id);
		if (!user) {
			return Response(res, 400, false, message.userNotFound);
		}
		// otp check
		if (user.resetPasswordLock < Date.now()) {
			user.resetPassword = undefined;
			user.resetPasswordExpire = undefined;
			user.resetPasswordAttempts = 0;
			await user.save();
			return Response(res, 400, false, message.otpAttemptsExceed);
		}

		if (user.resetPasswordExpire < Date.now()) {
			user.resetPassword = undefined;
			user.resetPasswordExpire = undefined;
			user.resetPasswordAttempts = 0;
			await user.save();
			return Response(res, 400, false, message.otpExpire);
		}

		if (user.resetPasswordAttempts >= process.env.MAX_RESET_ATTEMPTS) {
			user.resetPassword = undefined;
			user.resetPasswordExpire = undefined;
			user.resetPasswordAttempts = 0;
			user.resetPasswordLock = new Date(
				Date.now() + process.env.MAX_RESET_LOCK * 60 * 1000
			);
			await user.save();
			return Response(res, 400, false, message.otpAttemptsExceed);
		}
		5;
		if (!otp) {
			return Response(res, 400, false, message.otpNotFound);
		}

		otp = Number(otp);

		//matching otp
		if (user.resetPassword !== otp) {
			user.resetPasswordAttempts += 1;
			await user.save();

			return Response(res, 400, false, message.invalidOtp);
		}

		user.resetPassword = undefined;
		user.resetPasswordAttempts = 0;
		user.resetPasswordExpire = undefined;
		await user.save();

		return Response(res, 200, true, message.otpVerified);
	} catch (error) {
		Response(res, 500, false, error.message);
	}
};

export const changePassword = async (req, res) => {
	try {
		//params and cookie
		const { id } = req.params;
		const { password } = req.body;
		//checking id
		if (!id) {
			return Response(res, 400, false, message.idNotFound);
		}
		//checking body data
		if (!password) {
			return Response(res, 400, false, message.missingFieldMessage);
		}
		let user = await User.findById(id).select("+password");
		if (!user) {
			return Response(res, 400, false, message.userNotFound);
		}
		user.password = password;
		await user.save();
		//doing token null for logout
		res.cookie("token", null, {
			expires: new Date(Date.now()),
			httpOnly: true,
			sameSite: "none",
			secure: true,
		});

		Response(res, 200, true, message.passwordChange);
	} catch (error) {
		Response(res, 500, false, error.message);
	}
};

export const logoutUser = async(req, res) => {
    try{
        res.cookie("token", null, {
            expires: new Date(Date.now()),
            httpOnly: true,
            sameSite: "none",
            secure: true,
        });
        Response(res, 200, true, message.logoutMessage);
    } catch(error){
        Response(res, 500, false, error.message);
    }
}<|MERGE_RESOLUTION|>--- conflicted
+++ resolved
@@ -8,11 +8,6 @@
 
 const __filename = fileURLToPath(import.meta.url);
 const __dirname = path.dirname(__filename);
-<<<<<<< HEAD
-
-=======
-                 
->>>>>>> b304a17d
 
 export const registerUser = async (req,res) => {
     try{
