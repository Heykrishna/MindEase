<<<<<<< HEAD
import { sendEMail } from "../middlewares/sendMail.js"
import User from "../models/user.js"
import Volunteer from "../models/volunteer.js"
import { message } from "../utils/message.js"
import { Response } from "../utils/response.js"
import fs from "fs"
import path from "path"
import { fileURLToPath } from "url"

const __filename = fileURLToPath(import.meta.url)
const __dirname = path.dirname(__filename)
=======
import { sendEMail } from "../middlewares/sendMail.js";
import Volunteer from "../models/volunteer.js";
import { message } from "../utils/message.js";
import { Response } from "../utils/response.js";
import fs from "fs";
import path from "path";
import { fileURLToPath } from "url";
>>>>>>> b304a17d

const __filename = fileURLToPath(import.meta.url);
const __dirname = path.dirname(__filename);

export const registerVolunteer = async (req, res) => {
	try {
		const {
			firstName,
			middleName,
			lastName,
			email,
			password,
			dateOfBirth,
			gender,
			PhoneNumber,
			expertiseAreas,
			availability,
		} = req.body;

<<<<<<< HEAD
        let volunteer = await Volunteer.findOne({ email })
        let user = await User.findOne({ email })

        
        
        if (volunteer) {
            return Response(res, 400, false, message.volunteerAlreadyExist)
        }
=======
		if (
			!firstName ||
			!lastName ||
			!email ||
			!password ||
			!dateOfBirth ||
			!gender ||
			!PhoneNumber
		) {
			return Response(res, 400, false, message.missingFieldMessage);
		}
>>>>>>> b304a17d

		let volunteer = await Volunteer.findOne({ email });
		if (volunteer) {
			return Response(res, 400, false, message.volunteerAlreadyExist);
		}

<<<<<<< HEAD
        if(user){
            volunteer.userId= user._id;
            user.isVolunteer=true;
        }
      
        await user.save();

        const otp = Math.floor(100000 + Math.random() * 900000)
        const otpExpire = new Date(Date.now() + 5 * 60 * 1000)
        volunteer.registerOtp = otp
        volunteer.registerOtpExpire = otpExpire
=======
		volunteer = await Volunteer.create({ ...req.body });
>>>>>>> b304a17d

		const otp = Math.floor(100000 + Math.random() * 900000);
		const otpExpire = new Date(Date.now() + 5 * 60 * 1000);
		volunteer.registerOtp = otp;
		volunteer.registerOtpExpire = otpExpire;

<<<<<<< HEAD
        // const token = await volunteer.generateToken()

        let emailTemplate = fs.readFileSync(path.join(__dirname, "../templates/mail.html"), "utf-8")
        const subject = "Verify your volunteer account"
        emailTemplate = emailTemplate.replace("{{OTP_CODE}}", otp)
        emailTemplate = emailTemplate.replaceAll("{{MAIL}}", process.env.SMTP_USER)
        emailTemplate = emailTemplate.replace("{{PORT}}", process.env.PORT)
        emailTemplate = emailTemplate.replace("{{USER_ID}}", volunteer._id.toString())
        // console.log(email);

        await sendEMail({ email, subject, html: emailTemplate});

        return Response(res, 200, true, message.volunteerCreated, volunteer)
    } catch(error){
        return Response(res, 500, false, error?.message)
    }
}
=======
		await volunteer.save();

		const token = await volunteer.generateToken();

		let emailTemplate = fs.readFileSync(
			path.join(__dirname, "../templates/mail.html"),
			"utf-8",
		);
		const subject = "Verify your volunteer account";
		emailTemplate = emailTemplate.replace("{{OTP_CODE}}", otp);
		emailTemplate = emailTemplate.replaceAll("{{MAIL}}", process.env.SMTP_USER);
		emailTemplate = emailTemplate.replace("{{PORT}}", process.env.PORT);
		emailTemplate = emailTemplate.replace(
			"{{USER_ID}}",
			volunteer._id.toString(),
		);
		console.log(email);
		await sendEMail({ email, subject, html: emailTemplate });

		await sendEMail(res, 200, true, message.volunteerCreated, {
			volunteer,
			token,
		});
	} catch (error) {
		return Response(res, 500, false, error?.message);
	}
};
>>>>>>> b304a17d

export const verifyVolunteer = async (req, res) => {
	try {
		// fetching id and otp
		const { id } = req.params;
		let { otp } = req.body;

		// checking id
		if (!id) {
			return Response(res, 404, false, message.idNotFound);
		}

		// finding volunteer
		const volunteer = await Volunteer.findById(id);

		// check volunteer
		if (!volunteer) {
			return Response(res, 404, false, message.volunteerNotFound);
		}

		// already verified
		if (volunteer.isVerified) {
			return Response(res, 400, false, message.volunteerAlreadyVerified);
		}

		//otp attempt lock or not
		if (user.registerOtpLockUntil > Date.now()) {
			user.registerOtp = undefined;
			user.registerOtpExpire = undefined;
			user.registerOtpAttempts = 0;
			await user.save();
			return Response(
				res,
				400,
				false,
				`Try again after ${Math.floor(
					(user.registerOtpLockUntil - Date.now()) % (60 * 1000),
				)} minutes and ${Math.floor(
					(user.registerOtpLockUntil - DESTRUCTION.now()) % 1000,
				)} seconds`,
			);
		}

		// checking otp attempts
		if (user.registerOtpAttempts >= 3) {
			user.registerOtp = undefined;
			user.registerOtpExpire = undefined;
			user.registerOtpAttempts = 0;
			user.registerOtpLockUntil =
				Date.now() + process.env.REGISTER_OTP_LOCK * 60 * 1000;
			await user.save();
			return Response(res, 400, false, message.otpAttemptsExceed);
		}
		// check otp
		if (!otp) {
			volunteer.registerOtpAttempts += 1;
			await volunteer.save();
			return Response(res, 400, false, message.otpNotFound);
		}
		// check otp expire
		if (user.registerOtpExpire < Date.now()) {
			user.registerOtp = undefined;
			user.registerOtpAttempts = 0;
			user.registerOtpLockUntil = undefined;
			await user.save();
			return Response(res, 400, false, message.otpExpire);
		}
		// update volunteer
		volunteer.isVerified = true;
		volunteer.registerOtp = undefined;
		volunteer.registerOtpExpire = undefined;
		volunteer.registerOtpAttempts = 0;
		volunteer.registerOtpLockUntil = undefined;
		await volunteer.save();

		//authenticate volunteer
		const token = await volunteer.generateToken();
		const options = {
			expires: new Date(
				Date.now() + process.env.JWT_COOKIE_EXPIRE * 24 * 60 * 60 * 1000,
			),
			httpOnly: true,
			sameSite: "none",
			secure: true,
		};
		//sending response
		res.status(200).cookie("token", token, options).json({
			success: true,
			message: message.volunteerAlreadyVerified,
			data: volunteer,
		});
	} catch (error) {
		return Response(res, 500, false, error.message);
	}
};
export const resendVolunteer = async (req, res) => {
	try {
		const { id } = req.params;
		if (!id) {
			return Response(res, 400, false, message.idNotFound);
		}
		let volunteer = await Volunteer.findById(id);
		if (!volunteer) {
			return Response(res, 400, false, message.volunteerNotFound);
		}

		if (volunteer.isVerified) {
			return Response(res, 400, false, message.volunteerAlreadyVerified);
		}

		const otp = Math.floor(100000 + Math.random() * 900000);
		const otpExpire = new Date(
			Date.now() + process.env.REGISTER_OTP_EXPIRE * 15 * 60 * 1000,
		);

		volunteer.registerOtp = otp;
		volunteer.registerOtpExpire = otpExpire;
		volunteer.registerOtpAttempts = 0;
		await volunteer.save();

		let emailTemplate = fs.readFileSync(
			path.join(__dirname, "../templates/mail.html"),
			"utf-8",
		);

		const subject = "Verify your account";

		emailTemplate = emailTemplate.replace("{{OTP_CODE}}", otp);
		emailTemplate = emailTemplate.replaceAll("{{MAIL}}", process.env.SMTP_USER);
		emailTemplate = emailTemplate.replace("{{PORT}}", process.env.PORT);
		emailTemplate = emailTemplate.replace(
			"{{USER_ID}}",
			volunteer._id.toString(),
		);
		await sendEMail({ email: volunteer.email, subject, html: emailTemplate });

		Response(res, 200, true, message?.otpSendMessage);
	} catch (error) {
		Response(res, 500, false, error.message);
	}
};

export const loginVolunteer = async (req, res) => {
	try {
		//params and body
		const { email, password } = req.body;

<<<<<<< HEAD
        // check email and password 
        if(!email || !password) {
            return Response(res, 400, false, message.missingFieldMessage);
        }
        
        // find volunteer
        const volunteer = await Volunteer.findOne({ email }).select("+password");

        // check volunteer 
        if(!volunteer){
            return Response(res, 400, false, message.volunteerNotFound);
        }
        // verified or not 
        if(!volunteer.isVerified){
            return Response(res, 400, false, message.volunteerNotVerified)
        }

        //login attempt locked or not
        if (volunteer.lockUntil < Date.now()) {
            volunteer.loginAttempts = 0;
            await volunteer.save();
            return Response(res, 400, false, message.loginLockedMessage);
        }

        //login attempt exceeded or not
        if (volunteer.loginAttempts >= process.env.MAX_LOGIN_ATTEMPTS) {
            volunteer.loginAttempts = 0;
            volunteer.lockUntil = new Date(
                Date.now() + process.env.MAX_LOGIN_ATTEMPTS_EXPIRE * 60 * 1000
            );
            await volunteer.save();
            return Response(res, 400, false, message.loginLockedMessage);
=======
		// check email and password
		if (!email || !password) {
			return Response(res, 400, false, message.missingFieldMessage);
		}

		// find volunteer
		const volunteer = await Volunteer.findOne({ email }).select("+password");
		// check volunteer
		if (!volunteer) {
			return Response(res, 400, false, message.volunteerNotFound);
		}
		// verified or not
		if (!volunteer.isVerified) {
			return Response(res, 400, false, message.volunteerNotVerified);
		}
		//login attempt locked or not
		if (volunteer.lockUntil < Date.now()) {
			volunteer.loginAttempts = 0;
			await volunteer.save();
			return Response(res, 400, false, message.loginLockedMessage);
		}
		//login attempt exceeded or not
		if (volunteer.loginAttempts >= process.env.MAX_LOGIN_ATTEMPTS) {
			volunteer.loginAttempts = 0;
			volunteer.lockUntil = new Date(
				Date.now() + process.env.MAX_LOGIN_ATTEMPTS_EXPIRE * 60 * 1000,
			);
			await volunteer.save();
			return Response(res, 400, false, message.loginLockedMessage);
		}

		//check password
		const isMatch = await volunteer.matchPassword(password);
		if (!isMatch) {
			volunteer.loginAttempts += 1;
			await volunteer.save();
			return Response(res, 400, false, message.badAuthMessage);
		}

		volunteer.loginAttempts = 0;
		volunteer.lockUntil = undefined;
		await volunteer.save();

		//authenticate user
		const token = await user.generateToken();
		const options = {
			expires: new Date(
				Date.now() + process.env.JWT_COOKIE_EXPIRE * 24 * 60 * 60 * 1000,
			),
			httpOnly: true,
			sameSite: "none",
			secure: true,
		};
		//sending response
		res.status(200).cookie("token", token, options).json({
			success: true,
			message: message.loginSuccessfull,
			data: volunteer,
		});
	} catch (error) {
		Response(res, 500, false, error.message);
	}
};

export const verifyVolunteerLogin = async (req, res) => {
	try {
        const {id} = req.params;
        let {otp}=req.body;

        if(!id){
            return Response(res,400,false,message.idNotFound);
>>>>>>> b304a17d
        }

        let volunteer=await Volunteer.findById(id);

        if(!volunteer){
            return Response(res,400,false,message.volunteerNotFound);
        }
        
	} catch (error) {
		Response(res, 500, false, error.message);
	}
};

<<<<<<< HEAD
        volunteer.loginAttempts = 0;
        volunteer.lockUntil = undefined;
        await volunteer.save();

        //authenticate user
        const token = await volunteer.generateToken();
        const options = {
            expires: new Date(
                Date.now() + process.env.JWT_COOKIE_EXPIRE * 24 * 60 * 60 * 1000
            ),
            httpOnly: true,
            sameSite: "none",
            secure: true,
        };
        //sending response
        res.status(200).cookie("token", token, options).json({
            success: true,
            message: message.loginSuccessful,
            data: volunteer,
        });
    } catch(error){
        Response(res, 500, false, error.message)
    }
}
=======
export const resendVerifyVolunteerLogin = async (req, res) => {
	try {
	} catch (error) {
		Response(res, 500, false, error.message);
	}
};
>>>>>>> b304a17d


export const logoutVolunteer = async (req, res) => {
	try {
		res.cookie("token", null, {
			expires: new Date(Date.now()),
			httpOnly: true,
			sameSite: "none",
			secure: true,
		});
		Response(res, 200, true, message.logoutMessage);
	} catch (error) {
		Response(res, 500, false, error.message);
	}
};

export const forgetVolunteerPassword = async (req, res) => {
	try {
		const { email } = req.body;

		if (!email) {
			return Response(res, 400, false, message.missingFieldMessage);
		}

		const volunteer = await Volunteer.findOne({ email });
		if (!volunteer) {
			return Response(res, 400, false, message.volunteerNotFound);
		}

		const otp = Math.floor(100000 + Math.random() * 900000);
		const otpExpire = new Date(
			Date.now() + process.env.OTP_EXPIRE * 15 * 60 * 1000,
		);

		let emailTemplate = fs.readFileSync(
			path.join(__dirname, "../templates/mail.html"),
			"utf-8",
		);
		const subject = "Reset your volunteer password";

		emailTemplate = emailTemplate.replace("{{OTP_CODE}}", otp);
		emailTemplate = emailTemplate.replaceAll("{{MAIL}}", process.env.SMTP_USER);
		emailTemplate = emailTemplate.replace("{{PORT}}", process.env.PORT);
		emailTemplate = emailTemplate.replace(
			"{{USER_ID}}",
			volunteer._id.toString(),
		);

		await sendEMail({ email: volunteer.email, subject, html: emailTemplate });

		volunteer.resetPassword = otp;
		volunteer.resetPasswordExpire = otpExpire;
		await volunteer.save();

		Response(res, 200, true, message.otpSendMessage, volunteer._id);
	} catch (error) {
		Response(res, 500, false, error.message);
	}
};

export const resetVolunteerPassword = async (req, res) => {
	try {
		const { id } = req.params;
		let { otp } = req.body;

		if (!id) {
			return Response(res, 400, false, message.volunteerNotFound);
		}

		const volunteer = await Volunteer.findById(id);
		if (!volunteer) {
			return Response(res, 400, false, message.volunteerNotFound);
		}

		if (volunteer.resetPasswordLock > Date.now()) {
			volunteer.resetPassword = undefined;
			volunteer.resetPasswordExpire = undefined;
			volunteer.resetPasswordAttempts = 0;
			await volunteer.save();
			return Response(res, 400, false, message.otpAttemptsExceed);
		}

		if (volunteer.resetPasswordExpire < Date.now()) {
			volunteer.resetPassword = undefined;
			volunteer.resetPasswordExpire = undefined;
			volunteer.resetPasswordAttempts = 0;
			await volunteer.save();
			return Response(res, 400, false, message.otpExpire);
		}

		if (volunteer.resetPasswordAttempts >= process.env.MAX_RESET_ATTEMPTS) {
			volunteer.resetPassword = undefined;
			volunteer.resetPasswordExpire = undefined;
			volunteer.resetPasswordAttempts = 0;
			volunteer.resetPasswordLock = new Date(
				Date.now() + process.env.MAX_RESET_LOCK * 60 * 1000,
			);
			await volunteer.save();
			return Response(res, 400, false, message.otpAttemptsExceed);
		}

		if (!otp) {
			return Response(res, 400, false, message.otpNotFound);
		}

		otp = Number(otp);

		if (volunteer.resetPassword !== otp) {
			volunteer.resetPasswordAttempts += 1;
			await volunteer.save();

			return Response(res, 400, false, message.invalidOtp);
		}

		volunteer.resetPassword = undefined;
		volunteer.resetPasswordAttempts = 0;
		volunteer.resetPasswordExpire = undefined;
		await volunteer.save();

		return Response(res, 200, true, message.otpVerified);
	} catch (error) {
		Response(res, 500, false, error.message);
	}
};

export const changeVolunteerPassword = async (req, res) => {
	try {
		//params and cookie
		const { id } = req.params;
		const { password } = req.body;
		//checking id
		if (!id) {
			return Response(res, 400, false, message.idNotFound);
		}
		//checking body data
		if (!password) {
			return Response(res, 400, false, message.missingFieldMessage);
		}
		let volunteer = await Volunteer.findById(id).select("+password");
		if (!volunteer) {
			return Response(res, 400, false, message.volunteerNotFound);
		}
		volunteer.password = password;
		await volunteer.save();
		//doing token null for logout
		res.cookie("token", null, {
			expires: new Date(Date.now()),
			httpOnly: true,
			sameSite: "none",
			secure: true,
		});

		Response(res, 200, true, message.passwordChange);
	} catch (error) {
		Response(res, 500, false, error.message);
	}
};<|MERGE_RESOLUTION|>--- conflicted
+++ resolved
@@ -1,16 +1,3 @@
-<<<<<<< HEAD
-import { sendEMail } from "../middlewares/sendMail.js"
-import User from "../models/user.js"
-import Volunteer from "../models/volunteer.js"
-import { message } from "../utils/message.js"
-import { Response } from "../utils/response.js"
-import fs from "fs"
-import path from "path"
-import { fileURLToPath } from "url"
-
-const __filename = fileURLToPath(import.meta.url)
-const __dirname = path.dirname(__filename)
-=======
 import { sendEMail } from "../middlewares/sendMail.js";
 import Volunteer from "../models/volunteer.js";
 import { message } from "../utils/message.js";
@@ -18,7 +5,6 @@
 import fs from "fs";
 import path from "path";
 import { fileURLToPath } from "url";
->>>>>>> b304a17d
 
 const __filename = fileURLToPath(import.meta.url);
 const __dirname = path.dirname(__filename);
@@ -38,16 +24,6 @@
 			availability,
 		} = req.body;
 
-<<<<<<< HEAD
-        let volunteer = await Volunteer.findOne({ email })
-        let user = await User.findOne({ email })
-
-        
-        
-        if (volunteer) {
-            return Response(res, 400, false, message.volunteerAlreadyExist)
-        }
-=======
 		if (
 			!firstName ||
 			!lastName ||
@@ -59,53 +35,19 @@
 		) {
 			return Response(res, 400, false, message.missingFieldMessage);
 		}
->>>>>>> b304a17d
 
 		let volunteer = await Volunteer.findOne({ email });
 		if (volunteer) {
 			return Response(res, 400, false, message.volunteerAlreadyExist);
 		}
 
-<<<<<<< HEAD
-        if(user){
-            volunteer.userId= user._id;
-            user.isVolunteer=true;
-        }
-      
-        await user.save();
-
-        const otp = Math.floor(100000 + Math.random() * 900000)
-        const otpExpire = new Date(Date.now() + 5 * 60 * 1000)
-        volunteer.registerOtp = otp
-        volunteer.registerOtpExpire = otpExpire
-=======
 		volunteer = await Volunteer.create({ ...req.body });
->>>>>>> b304a17d
 
 		const otp = Math.floor(100000 + Math.random() * 900000);
 		const otpExpire = new Date(Date.now() + 5 * 60 * 1000);
 		volunteer.registerOtp = otp;
 		volunteer.registerOtpExpire = otpExpire;
 
-<<<<<<< HEAD
-        // const token = await volunteer.generateToken()
-
-        let emailTemplate = fs.readFileSync(path.join(__dirname, "../templates/mail.html"), "utf-8")
-        const subject = "Verify your volunteer account"
-        emailTemplate = emailTemplate.replace("{{OTP_CODE}}", otp)
-        emailTemplate = emailTemplate.replaceAll("{{MAIL}}", process.env.SMTP_USER)
-        emailTemplate = emailTemplate.replace("{{PORT}}", process.env.PORT)
-        emailTemplate = emailTemplate.replace("{{USER_ID}}", volunteer._id.toString())
-        // console.log(email);
-
-        await sendEMail({ email, subject, html: emailTemplate});
-
-        return Response(res, 200, true, message.volunteerCreated, volunteer)
-    } catch(error){
-        return Response(res, 500, false, error?.message)
-    }
-}
-=======
 		await volunteer.save();
 
 		const token = await volunteer.generateToken();
@@ -133,7 +75,6 @@
 		return Response(res, 500, false, error?.message);
 	}
 };
->>>>>>> b304a17d
 
 export const verifyVolunteer = async (req, res) => {
 	try {
@@ -281,40 +222,6 @@
 		//params and body
 		const { email, password } = req.body;
 
-<<<<<<< HEAD
-        // check email and password 
-        if(!email || !password) {
-            return Response(res, 400, false, message.missingFieldMessage);
-        }
-        
-        // find volunteer
-        const volunteer = await Volunteer.findOne({ email }).select("+password");
-
-        // check volunteer 
-        if(!volunteer){
-            return Response(res, 400, false, message.volunteerNotFound);
-        }
-        // verified or not 
-        if(!volunteer.isVerified){
-            return Response(res, 400, false, message.volunteerNotVerified)
-        }
-
-        //login attempt locked or not
-        if (volunteer.lockUntil < Date.now()) {
-            volunteer.loginAttempts = 0;
-            await volunteer.save();
-            return Response(res, 400, false, message.loginLockedMessage);
-        }
-
-        //login attempt exceeded or not
-        if (volunteer.loginAttempts >= process.env.MAX_LOGIN_ATTEMPTS) {
-            volunteer.loginAttempts = 0;
-            volunteer.lockUntil = new Date(
-                Date.now() + process.env.MAX_LOGIN_ATTEMPTS_EXPIRE * 60 * 1000
-            );
-            await volunteer.save();
-            return Response(res, 400, false, message.loginLockedMessage);
-=======
 		// check email and password
 		if (!email || !password) {
 			return Response(res, 400, false, message.missingFieldMessage);
@@ -386,7 +293,6 @@
 
         if(!id){
             return Response(res,400,false,message.idNotFound);
->>>>>>> b304a17d
         }
 
         let volunteer=await Volunteer.findById(id);
@@ -400,40 +306,12 @@
 	}
 };
 
-<<<<<<< HEAD
-        volunteer.loginAttempts = 0;
-        volunteer.lockUntil = undefined;
-        await volunteer.save();
-
-        //authenticate user
-        const token = await volunteer.generateToken();
-        const options = {
-            expires: new Date(
-                Date.now() + process.env.JWT_COOKIE_EXPIRE * 24 * 60 * 60 * 1000
-            ),
-            httpOnly: true,
-            sameSite: "none",
-            secure: true,
-        };
-        //sending response
-        res.status(200).cookie("token", token, options).json({
-            success: true,
-            message: message.loginSuccessful,
-            data: volunteer,
-        });
-    } catch(error){
-        Response(res, 500, false, error.message)
-    }
-}
-=======
 export const resendVerifyVolunteerLogin = async (req, res) => {
 	try {
 	} catch (error) {
 		Response(res, 500, false, error.message);
 	}
 };
->>>>>>> b304a17d
-
 
 export const logoutVolunteer = async (req, res) => {
 	try {
