--- conflicted
+++ resolved
@@ -137,6 +137,11 @@
 			volunteer.registerOtpExpire = undefined;
 			volunteer.registerOtpAttempts = 0;
 			await volunteer.save();
+		if (volunteer.registerOtpLockUntil > Date.now()) {
+			volunteer.registerOtp = undefined;
+			volunteer.registerOtpExpire = undefined;
+			volunteer.registerOtpAttempts = 0;
+			await volunteer.save();
 			return Response(
 				res,
 				400,
@@ -155,7 +160,13 @@
 			volunteer.registerOtpExpire = undefined;
 			volunteer.registerOtpAttempts = 0;
 			volunteer.registerOtpLockUntil =
+		if (volunteer.registerOtpAttempts >= 3) {
+			volunteer.registerOtp = undefined;
+			volunteer.registerOtpExpire = undefined;
+			volunteer.registerOtpAttempts = 0;
+			volunteer.registerOtpLockUntil =
 				Date.now() + process.env.REGISTER_OTP_LOCK * 60 * 1000;
+			await volunteer.save();
 			await volunteer.save();
 			return Response(res, 400, false, message.otpAttemptsExceed);
 		}
@@ -168,6 +179,11 @@
 		}
 
 		// check otp expire
+		if (volunteer.registerOtpExpire < Date.now()) {
+			volunteer.registerOtp = undefined;
+			volunteer.registerOtpAttempts = 0;
+			volunteer.registerOtpLockUntil = undefined;
+			await volunteer.save();
 		if (volunteer.registerOtpExpire < Date.now()) {
 			volunteer.registerOtp = undefined;
 			volunteer.registerOtpAttempts = 0;
@@ -336,10 +352,6 @@
 
 		//authenticate user
 		const token = await volunteer.generateToken();
-<<<<<<< HEAD
-
-=======
->>>>>>> 16c1f90b
 		const options = {
 			expires: new Date(
 				Date.now() + process.env.JWT_COOKIE_EXPIRE * 24 * 60 * 60 * 1000
