import express from "express";
import dotenv from "dotenv";
import cookieParser from "cookie-parser";
import userRouter from "./routes/userRoute.js";
import volunteerRouter from "./routes/volunteerRoute.js";
import cors from "cors";
import blogRouter from "./routes/blogRoute.js";
import reviewRouter from "./routes/reviewRoute.js";
import feedbackRouter from "./routes/feedbackRoute.js";
import contentRouter from "./routes/ContentRoute.js";
<<<<<<< HEAD
import counsellingRoutes from "./routes/counsellingRoutes.js"
import notificationRoutes from "./routes/notificationRoutes.js"; 

import http from "http";
import { Server } from "socket.io";
=======
import chatRequestRouter from "./routes/chatRequest.js";
>>>>>>> 1543da8a

dotenv.config({ path: "./config/.env" });

const app = express();
const server = http.createServer(app);

// Initialize Socket.io with CORS configuration
const io = new Server(server, {
  cors: {
    origin: [process.env.LOCAL_URL, process.env.WEB_URL],
    methods: ["GET", "POST", "PUT", "PATCH", "DELETE"],
    credentials: true
  }
});

// Make io available to routes
app.set('io', io);

app.use(
<<<<<<< HEAD
  cors({
    origin: [process.env.LOCAL_URL, process.env.WEB_URL],
    methods: ["GET", "POST", "PUT", "PATCH", "DELETE"],
    credentials: true,
  })
=======
	cors({
		origin: [process.env.LOCAL_URL, process.env.WEB_URL],
		methods: ["GET", "POST", "PUT", "PATCH", "DELETE"],
		credentials: true,
	}),
>>>>>>> 1543da8a
);

app.use(express.json({ limit: "50mb" }));
app.use(cookieParser({ extended: false }));

app.get("/", (req, res) => {
  res.send("server is working");
});

// Socket.io event handlers
io.on("connection", (socket) => {
  console.log("User connected:", socket.id);
  
  // User registration
  socket.on("register_user", ({ userId, name }) => {
    console.log(`User registered: ${name} (${userId})`);
    const chatId = `chat_${userId}`;
    
    // Notify volunteers about new chat using structure expected by volunteer component
    io.to("volunteers").emit("new_chat_request", {
      chatId: chatId,
      userName: name,
      lastMessage: "New conversation started",
      timestamp: Date.now()
    });
  });
  
  // Volunteer registration
  socket.on("register_volunteer", ({ volunteerId, name }) => {
    console.log(`Volunteer registered: ${name} (${volunteerId})`);
    socket.join("volunteers");
    
    // Send active chats instead of available_chats to match your component
    // For now, send empty array - later you'll fetch from database
    socket.emit("active_chats", []);
  });
  
  // Joining a chat room
  socket.on("join_chat", (chatId) => {
    console.log(`${socket.id} joined chat: ${chatId}`);
    socket.join(chatId);
    
    // Send chat history format matching your component's expectation
    const chatHistory = {
      id: chatId,
      messages: [],
      lastActivity: Date.now()
    };
    
    socket.emit("chat_history", chatHistory);
  });
  
  // Accept chat (not in original implementation)
  socket.on("accept_chat", ({ chatId, volunteerId }) => {
    console.log(`Volunteer ${volunteerId} accepted chat ${chatId}`);
    // In a real implementation, you'd update a database
    // For now, just notify the chat room
    io.to(chatId).emit("volunteer_assigned", {
      volunteerId: volunteerId,
      volunteerName: "Volunteer" // In reality, you'd look this up
    });
  });
  // In your server socket handler after a successful chat acceptance:
// socket.emit("chat_accepted_success", { 
//   chatId: acceptedChatId,
//   volunteerId: acceptingVolunteerId
// });

// Then add this listener in your Chat component:
socket.on("chat_accepted_success", (data) => {
  if (data.volunteerId === volunteerId) {
    // Manually request an update of active chats
    socket.emit("get_active_chats");
  }
});
  // Sending messages
  socket.on("send_message", (messageData) => {
    console.log(`New message in ${messageData.chatId}: ${messageData.message}`);
    
    // Add ID to the message
    const messageWithId = {
      ...messageData,
      id: Date.now().toString()
    };
    
    // Broadcast to the room
    socket.to(messageData.chatId).emit("receive_message", messageWithId);
  });
  
  // Mark messages as read
  socket.on("mark_messages_read", ({ chatId, userType }) => {
    console.log(`${userType} marked messages as read in ${chatId}`);
    // You would update your database here
  });

  // Counseling specific events
  socket.on("counseling_request", (requestData) => {
    // Store the request in database (handled by API routes)
    // Notify available counselors
    io.to("counselors").emit("new_counseling_request", {
      id: requestData.id,
      topic: requestData.topic,
      userName: requestData.userName,
      timestamp: Date.now()
    });
  });

  socket.on("join_counselors", (counselorId) => {
    console.log(`Counselor ${counselorId} joined counselor group`);
    socket.join("counselors");
  });

  socket.on("disconnect", () => {
    console.log("User disconnected:", socket.id);
  });
});

// Routes
app.use("/api/v1/user", userRouter);
app.use("/api/v1/volunteer", volunteerRouter);
app.use("/api/v1/blog", blogRouter);
app.use("/api/v1/review", reviewRouter);
app.use("/api/v1/feedback", feedbackRouter);
app.use("/api/v1/content", contentRouter);
<<<<<<< HEAD
app.use("/api/counseling", counsellingRoutes); // Add counseling routes
app.use("/api/notifications", notificationRoutes); // Add notification routes

// Export both app and server
export { app, server };

// import express from "express";
// import dotenv from "dotenv";
// import cookieParser from "cookie-parser";
// import userRouter from "./routes/userRoute.js";
// import volunteerRouter from "./routes/volunteerRoute.js";
// import chatRouter from "./routes/chatRoute.js";
// import cors from "cors";
// import blogRouter from "./routes/blogRoute.js";
// import reviewRouter from "./routes/reviewRoute.js";
// import feedbackRouter from "./routes/feedbackRoute.js";
// import contentRouter from "./routes/ContentRoute.js";
// import http from "http";
// import { Server } from "socket.io";
// import setupSocketHandlers from "./socket/enhancedSocket.js";
// dotenv.config({ path: "./config/.env" });

// const app = express();
// const server = http.createServer(app);

// // Initialize Socket.io with CORS configuration
// const io = new Server(server, {
//   cors: {
//     origin: [process.env.LOCAL_URL, process.env.WEB_URL],
//     methods: ["GET", "POST", "PUT", "PATCH", "DELETE"],
//     credentials: true
//   }
// });

// app.use(
//   cors({
//     origin: [process.env.LOCAL_URL, process.env.WEB_URL],
//     methods: ["GET", "POST", "PUT", "PATCH", "DELETE"],
//     credentials: true,
//   })
// );

// app.use(express.json({ limit: "50mb" }));
// app.use(cookieParser({ extended: false }));

// app.get("/", (req, res) => {
//   res.send("server is working");
// });

// // Setup enhanced socket handlers
// setupSocketHandlers(io);

// app.use("/api/v1/user", userRouter);
// app.use("/api/v1/volunteer", volunteerRouter);
// app.use("/api/v1/blog", blogRouter);
// app.use("/api/v1/review", reviewRouter);
// app.use("/api/v1/feedback", feedbackRouter);
// app.use("/api/v1/content", contentRouter);
// app.use("/api/v1/chat", chatRouter); // Add the new chat routes
=======
app.use("/api/v1/request", chatRequestRouter);
>>>>>>> 1543da8a

// // Export both app and server
// export { app, server };<|MERGE_RESOLUTION|>--- conflicted
+++ resolved
@@ -8,15 +8,7 @@
 import reviewRouter from "./routes/reviewRoute.js";
 import feedbackRouter from "./routes/feedbackRoute.js";
 import contentRouter from "./routes/ContentRoute.js";
-<<<<<<< HEAD
-import counsellingRoutes from "./routes/counsellingRoutes.js"
-import notificationRoutes from "./routes/notificationRoutes.js"; 
-
-import http from "http";
-import { Server } from "socket.io";
-=======
 import chatRequestRouter from "./routes/chatRequest.js";
->>>>>>> 1543da8a
 
 dotenv.config({ path: "./config/.env" });
 
@@ -36,19 +28,11 @@
 app.set('io', io);
 
 app.use(
-<<<<<<< HEAD
-  cors({
-    origin: [process.env.LOCAL_URL, process.env.WEB_URL],
-    methods: ["GET", "POST", "PUT", "PATCH", "DELETE"],
-    credentials: true,
-  })
-=======
 	cors({
 		origin: [process.env.LOCAL_URL, process.env.WEB_URL],
 		methods: ["GET", "POST", "PUT", "PATCH", "DELETE"],
 		credentials: true,
 	}),
->>>>>>> 1543da8a
 );
 
 app.use(express.json({ limit: "50mb" }));
@@ -173,69 +157,6 @@
 app.use("/api/v1/review", reviewRouter);
 app.use("/api/v1/feedback", feedbackRouter);
 app.use("/api/v1/content", contentRouter);
-<<<<<<< HEAD
-app.use("/api/counseling", counsellingRoutes); // Add counseling routes
-app.use("/api/notifications", notificationRoutes); // Add notification routes
+app.use("/api/v1/request", chatRequestRouter);
 
-// Export both app and server
-export { app, server };
-
-// import express from "express";
-// import dotenv from "dotenv";
-// import cookieParser from "cookie-parser";
-// import userRouter from "./routes/userRoute.js";
-// import volunteerRouter from "./routes/volunteerRoute.js";
-// import chatRouter from "./routes/chatRoute.js";
-// import cors from "cors";
-// import blogRouter from "./routes/blogRoute.js";
-// import reviewRouter from "./routes/reviewRoute.js";
-// import feedbackRouter from "./routes/feedbackRoute.js";
-// import contentRouter from "./routes/ContentRoute.js";
-// import http from "http";
-// import { Server } from "socket.io";
-// import setupSocketHandlers from "./socket/enhancedSocket.js";
-// dotenv.config({ path: "./config/.env" });
-
-// const app = express();
-// const server = http.createServer(app);
-
-// // Initialize Socket.io with CORS configuration
-// const io = new Server(server, {
-//   cors: {
-//     origin: [process.env.LOCAL_URL, process.env.WEB_URL],
-//     methods: ["GET", "POST", "PUT", "PATCH", "DELETE"],
-//     credentials: true
-//   }
-// });
-
-// app.use(
-//   cors({
-//     origin: [process.env.LOCAL_URL, process.env.WEB_URL],
-//     methods: ["GET", "POST", "PUT", "PATCH", "DELETE"],
-//     credentials: true,
-//   })
-// );
-
-// app.use(express.json({ limit: "50mb" }));
-// app.use(cookieParser({ extended: false }));
-
-// app.get("/", (req, res) => {
-//   res.send("server is working");
-// });
-
-// // Setup enhanced socket handlers
-// setupSocketHandlers(io);
-
-// app.use("/api/v1/user", userRouter);
-// app.use("/api/v1/volunteer", volunteerRouter);
-// app.use("/api/v1/blog", blogRouter);
-// app.use("/api/v1/review", reviewRouter);
-// app.use("/api/v1/feedback", feedbackRouter);
-// app.use("/api/v1/content", contentRouter);
-// app.use("/api/v1/chat", chatRouter); // Add the new chat routes
-=======
-app.use("/api/v1/request", chatRequestRouter);
->>>>>>> 1543da8a
-
-// // Export both app and server
-// export { app, server };+export default app;