import { configureStore } from "@reduxjs/toolkit";
import { userReducer } from "./Reducers/userReducer";
import { volunteerReducer } from "./Reducers/volunteerReducer";
import { blogReducer } from "./Reducers/blogReducer";
import { reviewReducer } from "./Reducers/reviewReducer";
import { feedbackReducer } from "./Reducers/feedbackReducer";
<<<<<<< HEAD
import { contentReducer } from "./Reducers/activityReducer";
=======
import { chatRequestReducer } from "./Reducers/chatRequestReducer";
>>>>>>> e70a0840

const store = configureStore({
	reducer: {
		user: userReducer,
		volunteer: volunteerReducer,
		blog: blogReducer,
		review: reviewReducer,
		feedback: feedbackReducer,
<<<<<<< HEAD
		content: contentReducer,
=======
		chatRequest:chatRequestReducer
>>>>>>> e70a0840
	},
});

export default store;<|MERGE_RESOLUTION|>--- conflicted
+++ resolved
@@ -4,11 +4,8 @@
 import { blogReducer } from "./Reducers/blogReducer";
 import { reviewReducer } from "./Reducers/reviewReducer";
 import { feedbackReducer } from "./Reducers/feedbackReducer";
-<<<<<<< HEAD
 import { contentReducer } from "./Reducers/activityReducer";
-=======
 import { chatRequestReducer } from "./Reducers/chatRequestReducer";
->>>>>>> e70a0840
 
 const store = configureStore({
 	reducer: {
@@ -17,11 +14,8 @@
 		blog: blogReducer,
 		review: reviewReducer,
 		feedback: feedbackReducer,
-<<<<<<< HEAD
 		content: contentReducer,
-=======
 		chatRequest:chatRequestReducer
->>>>>>> e70a0840
 	},
 });
 
