<<<<<<< HEAD
import React, { useState, useEffect } from "react";
=======
import React, { useEffect } from "react";
>>>>>>> 1543da8a
import { useNavigate } from "react-router-dom";
import { io } from "socket.io-client";
import { useSelector } from "react-redux";
import VolHeader from "../../components/VolHeader";
import { useDispatch, useSelector } from "react-redux";

import { getRequestsByVolunteerCategory, updateRequestStatus } from "../../redux/Actions/chatRequestAction";

export const Request = () => {
<<<<<<< HEAD
  const navigate = useNavigate();
  const [pendingRequests, setPendingRequests] = useState([]);
  const [socket, setSocket] = useState(null);
  const [isConnected, setIsConnected] = useState(false);
  const [loading, setLoading] = useState(true);
  const [error, setError] = useState(null);

  // Get volunteer info from Redux store or localStorage
  const { id: volunteerId, firstName, lastName } = useSelector(state => state.volunteer) || {};
  const volunteerName = `${firstName || ''} ${lastName || ''}`.trim() || "Volunteer";

  // Connect to socket server when component mounts
  useEffect(() => {
    // Only connect if we have a volunteer ID (user is logged in)
    if (volunteerId) {
      const newSocket = io("http://localhost:8080");
      setSocket(newSocket);

      // Handle socket connection events
      newSocket.on("connect", () => {
        setIsConnected(true);
        console.log("Socket connected");
      });

      newSocket.on("disconnect", () => {
        setIsConnected(false);
        console.log("Socket disconnected");
      });

      // Cleanup on unmount
      return () => {
        if (newSocket) newSocket.disconnect();
      };
    } else {
      setLoading(false);
    }
  }, [volunteerId]);

  // Register volunteer and listen for chats when socket connects
  useEffect(() => {
    if (socket && isConnected && volunteerId) {
      // Register the volunteer with the socket server
      socket.emit("register_volunteer", { 
        volunteerId, 
        name: volunteerName 
      });
      
      console.log(`Registered volunteer: ${volunteerId} (${volunteerName})`);
      
      // Listen for registration confirmation
      socket.on("registration_success", (data) => {
        console.log("Registration successful:", data);
        setLoading(false);
      });

      // Listen for active chats and pending requests
      socket.on("active_chats", (activeChats) => {
        if (!activeChats || !Array.isArray(activeChats)) {
          console.error("Invalid active chats data:", activeChats);
          setLoading(false);
          return;
        }

        // Format chat data
        const formattedChats = activeChats.map(chat => ({
          id: chat.id,
          userId: chat.userId,
          name: chat.userName || "Anonymous User",
          topic: chat.topic || "No topic specified",
          time: formatTime(chat.createdAt || Date.now()),
          status: chat.volunteerId ? "assigned" : "pending"
        }));
        
        // Filter only pending requests
        const pending = formattedChats.filter(chat => chat.status === "pending");
        
        setPendingRequests(pending);
        setLoading(false);
        
        console.log(`Received ${pending.length} pending requests`);
      });

      // Listen for new chat requests
      socket.on("new_chat_request", (chatRequest) => {
        console.log("New chat request received:", chatRequest);
        
        // Add to pending requests if it's new
        setPendingRequests(prev => {
          const exists = prev.some(req => req.id === chatRequest.chatId);
          if (exists) return prev;
          
          return [...prev, {
            id: chatRequest.chatId,
            userId: chatRequest.userId,
            name: chatRequest.userName || "Anonymous User",
            topic: chatRequest.message || "New chat request",
            time: formatTime(chatRequest.timestamp || Date.now()),
            status: "pending"
          }];
        });
      });

      // Listen for chat assigned confirmation
      socket.on("chat_assigned", (data) => {
        console.log("Chat assigned:", data);
        
        // Remove from pending requests
        setPendingRequests(prev => prev.filter(req => req.id !== data.chatId));
      });

      // Listen for chat rejection confirmation
      socket.on("chat_rejected", (data) => {
        console.log("Chat rejected:", data);
        
        // Remove from pending requests
        setPendingRequests(prev => prev.filter(req => req.id !== data.chatId));
      });

      // Return cleanup function
      return () => {
        socket.off("registration_success");
        socket.off("active_chats");
        socket.off("new_chat_request");
        socket.off("chat_assigned");
        socket.off("chat_rejected");
      };
    }
  }, [socket, isConnected, volunteerId, volunteerName]);

  // Format timestamp to readable format
  const formatTime = (timestamp) => {
    const date = new Date(timestamp);
    const now = new Date();
    
    // Today
    if (date.toDateString() === now.toDateString()) {
      return date.toLocaleTimeString([], { hour: '2-digit', minute: '2-digit' });
    }
    
    // Yesterday
    const yesterday = new Date(now);
    yesterday.setDate(now.getDate() - 1);
    if (date.toDateString() === yesterday.toDateString()) {
      return "Yesterday";
    }
    
    // Within the last week
    const lastWeek = new Date(now);
    lastWeek.setDate(now.getDate() - 7);
    if (date > lastWeek) {
      return date.toLocaleDateString([], { weekday: 'long' });
    }
    
    // Other
    return date.toLocaleDateString();
  };

  // Handle accepting a chat request
  const handleAccept = (chatId) => {
    if (socket) {
      console.log("Emitting accept_chat with chatId:", chatId, "volunteerId:", volunteerId);
      
      // Send accept request to server
      socket.emit("accept_chat", {
        chatId,
        volunteerId
      });
      
      // Update UI immediately for better UX
      setPendingRequests(prev => 
        prev.map(req => 
          req.id === chatId ? { ...req, status: "accepting" } : req
        )
      );
      
      // Navigate to chat page after a short delay
      setTimeout(() => {
        navigate("/volunteer/chat");
      }, 1000);
    }
  };

  // Handle rejecting a chat request
  const handleReject = (chatId) => {
    if (socket) {
      console.log("Emitting reject_chat with chatId:", chatId, "volunteerId:", volunteerId);
      
      // Send reject request to server
      socket.emit("reject_chat", {
        chatId,
        volunteerId
      });
      
      // Update UI immediately for better UX
      setPendingRequests(prev => 
        prev.map(req => 
          req.id === chatId ? { ...req, status: "rejecting" } : req
        )
      );
      
      // Remove from list after a short delay
      setTimeout(() => {
        setPendingRequests(prev => prev.filter(req => req.id !== chatId));
      }, 1000);
    }
  };

  // If not logged in, redirect to login
  if (!volunteerId) {
    return (
      <div className="flex flex-col items-center justify-center min-h-screen bg-gradient-to-br from-orange-50 to-amber-100 p-4">
        <div className="bg-white p-8 rounded-2xl shadow-xl max-w-md w-full border border-orange-100">
          <div className="w-20 h-20 bg-orange-100 rounded-full flex items-center justify-center mx-auto mb-6 text-orange-500">
            <svg xmlns="http://www.w3.org/2000/svg" width="40" height="40" viewBox="0 0 24 24" fill="none" stroke="currentColor" strokeWidth="2" strokeLinecap="round" strokeLinejoin="round">
              <rect x="3" y="11" width="18" height="11" rx="2" ry="2"></rect>
              <path d="M7 11V7a5 5 0 0 1 10 0v4"></path>
            </svg>
          </div>
          <h2 className="text-2xl font-bold text-center text-gray-800 mb-4">Login Required</h2>
          <p className="text-gray-600 text-center mb-8">Please login to access the chat request functionality</p>
          <div 
            onClick={() => navigate("/volunteer/login")}
            className="block w-full bg-gradient-to-r from-orange-500 to-orange-600 text-white py-3 px-6 rounded-xl text-center font-medium shadow-md hover:from-orange-600 hover:to-orange-700 transition-all duration-300 cursor-pointer"
          >
            Go to Login
          </div>
        </div>
      </div>
    );
  }

  return (
    <>
      <VolHeader />
      <div className="min-h-screen bg-gray-50">
        <div className="flex-1 max-w-7xl mx-auto">
          <h1 className="text-2xl font-semibold p-6 pt-8 text-gray-800">
            Chat Requests
          </h1>

          <main className="p-6 pt-0">
            {loading ? (
              <div className="bg-white rounded-lg shadow-md p-8 flex justify-center items-center">
                <svg className="animate-spin h-8 w-8 text-orange-500" xmlns="http://www.w3.org/2000/svg" fill="none" viewBox="0 0 24 24">
                  <circle className="opacity-25" cx="12" cy="12" r="10" stroke="currentColor" strokeWidth="4"></circle>
                  <path className="opacity-75" fill="currentColor" d="M4 12a8 8 0 018-8V0C5.373 0 0 5.373 0 12h4zm2 5.291A7.962 7.962 0 014 12H0c0 3.042 1.135 5.824 3 7.938l3-2.647z"></path>
                </svg>
                <span className="ml-3 text-gray-600">Loading requests...</span>
              </div>
            ) : (
              <div className="bg-white rounded-lg shadow-md overflow-hidden">
                <div className="p-4 border-b border-orange-100 bg-orange-50">
                  <h2 className="text-xl font-semibold text-orange-700">
                    Pending Requests {pendingRequests.length > 0 && `(${pendingRequests.length})`}
                  </h2>
                </div>

                <div className="divide-y divide-orange-100">
                  {pendingRequests.length > 0 ? (
                    pendingRequests.map((request) => (
                      <div
                        key={request.id}
                        className={`p-4 ${
                          request.status === "accepting"
                            ? "bg-green-50"
                            : request.status === "rejecting"
                            ? "bg-red-50"
                            : ""
                        }`}
                      >
                        <div className="flex items-center justify-between">
                          <div>
                            <h3 className="font-medium text-lg">{request.name}</h3>
                            <p className="text-gray-600">{request.topic}</p>
                            <p className="text-sm text-gray-500">{request.time}</p>
                          </div>
                          <div className="space-x-2">
                            {request.status === "pending" ? (
                              <>
                                <button
                                  onClick={() => handleAccept(request.id)}
                                  className="bg-green-500 text-white px-4 py-2 rounded hover:bg-green-600 transition"
                                >
                                  Accept
                                </button>
                                <button
                                  onClick={() => handleReject(request.id)}
                                  className="bg-red-500 text-white px-4 py-2 rounded hover:bg-red-600 transition"
                                >
                                  Reject
                                </button>
                              </>
                            ) : (
                              <span
                                className={`px-3 py-1 rounded text-white ${
                                  request.status === "accepting"
                                    ? "bg-green-500"
                                    : "bg-red-500"
                                }`}
                              >
                                {request.status === "accepting"
                                  ? "Accepting..."
                                  : "Rejecting..."}
                              </span>
                            )}
                          </div>
                        </div>
                      </div>
                    ))
                  ) : (
                    <div className="p-6 text-center text-gray-500">
                      <svg xmlns="http://www.w3.org/2000/svg" className="h-12 w-12 mx-auto mb-4 text-gray-400" fill="none" viewBox="0 0 24 24" stroke="currentColor">
                        <path strokeLinecap="round" strokeLinejoin="round" strokeWidth={2} d="M20 13V6a2 2 0 00-2-2H6a2 2 0 00-2 2v7m16 0v5a2 2 0 01-2 2H6a2 2 0 01-2-2v-5m16 0h-2.586a1 1 0 00-.707.293l-2.414 2.414a1 1 0 01-.707.293h-3.172a1 1 0 01-.707-.293l-2.414-2.414A1 1 0 006.586 13H4" />
                      </svg>
                      <p className="text-lg font-medium">No pending requests</p>
                      <p className="mt-1">All chat requests have been processed</p>
                    </div>
                  )}
                </div>
              </div>
            )}
          </main>
        </div>
      </div>
      <footer className="bg-white shadow-sm border-t border-gray-200 p-4 text-center text-black-800">
        <p className="text-sm">
          &copy; 2025 MindEaseConnect. All rights reserved.
        </p>
      </footer>
    </>
  );
=======
	const navigate = useNavigate();
	const dispatch = useDispatch();

	const { requests, loading, error } = useSelector((state) => state.chatRequest);

	useEffect(() => {
		dispatch(getRequestsByVolunteerCategory());
	}, [dispatch]);

	const handleAccept = (id) => {
		console.log(id);
		dispatch(updateRequestStatus(id, "accepted"));
	};

	const handleReject = (id) => {
		console.log(id);
		dispatch(updateRequestStatus(id, "rejected"));
	};

	return (
		<>
			<VolHeader />
			<div className="min-h-screen bg-gray-50">
				<div className="flex-1 max-w-7xl mx-auto">
					<h1 className="text-2xl font-semibold p-6 pt-8 text-gray-800">
						Chat Requests
					</h1>

					<main className="p-6 pt-0">
						<div className="bg-white rounded-lg shadow-md overflow-hidden">
							<div className="p-4 border-b border-orange-100 bg-orange-50">
								<h2 className="text-xl font-semibold text-orange-700">
									Pending Requests
								</h2>
							</div>

							<div className="divide-y divide-orange-100">
								{loading ? (
									<p className="p-4">Loading requests...</p>
								) : error ? (
									<p className="p-4 text-red-500">{error}</p>
								) : requests?.length === 0 ? (
									<p className="p-4">No pending requests found.</p>
								) : (
									requests?.map((request) => (
										<div
											key={request?._id}
											className={`p-4 ${
												request.status === "accepted"
													? "bg-green-50"
													: request.status === "rejected"
													? "bg-red-50"
													: ""
											}`}
										>
											<div className="flex items-center justify-between">
												<div>
													<h3 className="font-medium text-lg">
														{request.userId?.firstName} {request.userId?.lastName}
													</h3>
													<p className="text-gray-600">{request.Topic}</p>
													<p className="text-sm text-gray-500">
														{new Date(request.createdAt).toLocaleString()}
													</p>
												</div>
												<div className="space-x-2">
													{request.status === "pending" ? (
														<>
															<button
																onClick={() => handleAccept(request._id)}
																className="bg-green-500 text-white px-4 py-2 rounded hover:bg-green-600 transition"
															>
																Accept
															</button>
															<button
																onClick={() => handleReject(request._id)}
																className="bg-red-500 text-white px-4 py-2 rounded hover:bg-red-600 transition"
															>
																Reject
															</button>
														</>
													) : (
														<span
															className={`px-3 py-1 rounded text-white ${
																request.status === "accepted"
																	? "bg-green-500"
																	: "bg-red-500"
															}`}
														>
															{request.status.charAt(0).toUpperCase() +
																request.status.slice(1)}
														</span>
													)}
												</div>
											</div>
										</div>
									))
								)}
							</div>
						</div>
					</main>
				</div>
			</div>
			<footer className="bg-white shadow-sm border-t border-gray-200 p-4 text-center text-black-800">
				<p className="text-sm">
					&copy; 2025 MindEaseConnect. All rights reserved.
				</p>
			</footer>
		</>
	);
>>>>>>> 1543da8a
};

export default Request;<|MERGE_RESOLUTION|>--- conflicted
+++ resolved
@@ -1,248 +1,29 @@
-<<<<<<< HEAD
-import React, { useState, useEffect } from "react";
-=======
 import React, { useEffect } from "react";
->>>>>>> 1543da8a
 import { useNavigate } from "react-router-dom";
-import { io } from "socket.io-client";
-import { useSelector } from "react-redux";
 import VolHeader from "../../components/VolHeader";
 import { useDispatch, useSelector } from "react-redux";
 
 import { getRequestsByVolunteerCategory, updateRequestStatus } from "../../redux/Actions/chatRequestAction";
 
 export const Request = () => {
-<<<<<<< HEAD
-  const navigate = useNavigate();
-  const [pendingRequests, setPendingRequests] = useState([]);
-  const [socket, setSocket] = useState(null);
-  const [isConnected, setIsConnected] = useState(false);
-  const [loading, setLoading] = useState(true);
-  const [error, setError] = useState(null);
+	const navigate = useNavigate();
+	const dispatch = useDispatch();
 
-  // Get volunteer info from Redux store or localStorage
-  const { id: volunteerId, firstName, lastName } = useSelector(state => state.volunteer) || {};
-  const volunteerName = `${firstName || ''} ${lastName || ''}`.trim() || "Volunteer";
+	const { requests, loading, error } = useSelector((state) => state.chatRequest);
 
-  // Connect to socket server when component mounts
-  useEffect(() => {
-    // Only connect if we have a volunteer ID (user is logged in)
-    if (volunteerId) {
-      const newSocket = io("http://localhost:8080");
-      setSocket(newSocket);
+	useEffect(() => {
+		dispatch(getRequestsByVolunteerCategory());
+	}, [dispatch]);
 
-      // Handle socket connection events
-      newSocket.on("connect", () => {
-        setIsConnected(true);
-        console.log("Socket connected");
-      });
+	const handleAccept = (id) => {
+		console.log(id);
+		dispatch(updateRequestStatus(id, "accepted"));
+	};
 
-      newSocket.on("disconnect", () => {
-        setIsConnected(false);
-        console.log("Socket disconnected");
-      });
-
-      // Cleanup on unmount
-      return () => {
-        if (newSocket) newSocket.disconnect();
-      };
-    } else {
-      setLoading(false);
-    }
-  }, [volunteerId]);
-
-  // Register volunteer and listen for chats when socket connects
-  useEffect(() => {
-    if (socket && isConnected && volunteerId) {
-      // Register the volunteer with the socket server
-      socket.emit("register_volunteer", { 
-        volunteerId, 
-        name: volunteerName 
-      });
-      
-      console.log(`Registered volunteer: ${volunteerId} (${volunteerName})`);
-      
-      // Listen for registration confirmation
-      socket.on("registration_success", (data) => {
-        console.log("Registration successful:", data);
-        setLoading(false);
-      });
-
-      // Listen for active chats and pending requests
-      socket.on("active_chats", (activeChats) => {
-        if (!activeChats || !Array.isArray(activeChats)) {
-          console.error("Invalid active chats data:", activeChats);
-          setLoading(false);
-          return;
-        }
-
-        // Format chat data
-        const formattedChats = activeChats.map(chat => ({
-          id: chat.id,
-          userId: chat.userId,
-          name: chat.userName || "Anonymous User",
-          topic: chat.topic || "No topic specified",
-          time: formatTime(chat.createdAt || Date.now()),
-          status: chat.volunteerId ? "assigned" : "pending"
-        }));
-        
-        // Filter only pending requests
-        const pending = formattedChats.filter(chat => chat.status === "pending");
-        
-        setPendingRequests(pending);
-        setLoading(false);
-        
-        console.log(`Received ${pending.length} pending requests`);
-      });
-
-      // Listen for new chat requests
-      socket.on("new_chat_request", (chatRequest) => {
-        console.log("New chat request received:", chatRequest);
-        
-        // Add to pending requests if it's new
-        setPendingRequests(prev => {
-          const exists = prev.some(req => req.id === chatRequest.chatId);
-          if (exists) return prev;
-          
-          return [...prev, {
-            id: chatRequest.chatId,
-            userId: chatRequest.userId,
-            name: chatRequest.userName || "Anonymous User",
-            topic: chatRequest.message || "New chat request",
-            time: formatTime(chatRequest.timestamp || Date.now()),
-            status: "pending"
-          }];
-        });
-      });
-
-      // Listen for chat assigned confirmation
-      socket.on("chat_assigned", (data) => {
-        console.log("Chat assigned:", data);
-        
-        // Remove from pending requests
-        setPendingRequests(prev => prev.filter(req => req.id !== data.chatId));
-      });
-
-      // Listen for chat rejection confirmation
-      socket.on("chat_rejected", (data) => {
-        console.log("Chat rejected:", data);
-        
-        // Remove from pending requests
-        setPendingRequests(prev => prev.filter(req => req.id !== data.chatId));
-      });
-
-      // Return cleanup function
-      return () => {
-        socket.off("registration_success");
-        socket.off("active_chats");
-        socket.off("new_chat_request");
-        socket.off("chat_assigned");
-        socket.off("chat_rejected");
-      };
-    }
-  }, [socket, isConnected, volunteerId, volunteerName]);
-
-  // Format timestamp to readable format
-  const formatTime = (timestamp) => {
-    const date = new Date(timestamp);
-    const now = new Date();
-    
-    // Today
-    if (date.toDateString() === now.toDateString()) {
-      return date.toLocaleTimeString([], { hour: '2-digit', minute: '2-digit' });
-    }
-    
-    // Yesterday
-    const yesterday = new Date(now);
-    yesterday.setDate(now.getDate() - 1);
-    if (date.toDateString() === yesterday.toDateString()) {
-      return "Yesterday";
-    }
-    
-    // Within the last week
-    const lastWeek = new Date(now);
-    lastWeek.setDate(now.getDate() - 7);
-    if (date > lastWeek) {
-      return date.toLocaleDateString([], { weekday: 'long' });
-    }
-    
-    // Other
-    return date.toLocaleDateString();
-  };
-
-  // Handle accepting a chat request
-  const handleAccept = (chatId) => {
-    if (socket) {
-      console.log("Emitting accept_chat with chatId:", chatId, "volunteerId:", volunteerId);
-      
-      // Send accept request to server
-      socket.emit("accept_chat", {
-        chatId,
-        volunteerId
-      });
-      
-      // Update UI immediately for better UX
-      setPendingRequests(prev => 
-        prev.map(req => 
-          req.id === chatId ? { ...req, status: "accepting" } : req
-        )
-      );
-      
-      // Navigate to chat page after a short delay
-      setTimeout(() => {
-        navigate("/volunteer/chat");
-      }, 1000);
-    }
-  };
-
-  // Handle rejecting a chat request
-  const handleReject = (chatId) => {
-    if (socket) {
-      console.log("Emitting reject_chat with chatId:", chatId, "volunteerId:", volunteerId);
-      
-      // Send reject request to server
-      socket.emit("reject_chat", {
-        chatId,
-        volunteerId
-      });
-      
-      // Update UI immediately for better UX
-      setPendingRequests(prev => 
-        prev.map(req => 
-          req.id === chatId ? { ...req, status: "rejecting" } : req
-        )
-      );
-      
-      // Remove from list after a short delay
-      setTimeout(() => {
-        setPendingRequests(prev => prev.filter(req => req.id !== chatId));
-      }, 1000);
-    }
-  };
-
-  // If not logged in, redirect to login
-  if (!volunteerId) {
-    return (
-      <div className="flex flex-col items-center justify-center min-h-screen bg-gradient-to-br from-orange-50 to-amber-100 p-4">
-        <div className="bg-white p-8 rounded-2xl shadow-xl max-w-md w-full border border-orange-100">
-          <div className="w-20 h-20 bg-orange-100 rounded-full flex items-center justify-center mx-auto mb-6 text-orange-500">
-            <svg xmlns="http://www.w3.org/2000/svg" width="40" height="40" viewBox="0 0 24 24" fill="none" stroke="currentColor" strokeWidth="2" strokeLinecap="round" strokeLinejoin="round">
-              <rect x="3" y="11" width="18" height="11" rx="2" ry="2"></rect>
-              <path d="M7 11V7a5 5 0 0 1 10 0v4"></path>
-            </svg>
-          </div>
-          <h2 className="text-2xl font-bold text-center text-gray-800 mb-4">Login Required</h2>
-          <p className="text-gray-600 text-center mb-8">Please login to access the chat request functionality</p>
-          <div 
-            onClick={() => navigate("/volunteer/login")}
-            className="block w-full bg-gradient-to-r from-orange-500 to-orange-600 text-white py-3 px-6 rounded-xl text-center font-medium shadow-md hover:from-orange-600 hover:to-orange-700 transition-all duration-300 cursor-pointer"
-          >
-            Go to Login
-          </div>
-        </div>
-      </div>
-    );
-  }
+	const handleReject = (id) => {
+		console.log(id);
+		dispatch(updateRequestStatus(id, "rejected"));
+	};
 
   return (
     <>
@@ -269,117 +50,6 @@
                     Pending Requests {pendingRequests.length > 0 && `(${pendingRequests.length})`}
                   </h2>
                 </div>
-
-                <div className="divide-y divide-orange-100">
-                  {pendingRequests.length > 0 ? (
-                    pendingRequests.map((request) => (
-                      <div
-                        key={request.id}
-                        className={`p-4 ${
-                          request.status === "accepting"
-                            ? "bg-green-50"
-                            : request.status === "rejecting"
-                            ? "bg-red-50"
-                            : ""
-                        }`}
-                      >
-                        <div className="flex items-center justify-between">
-                          <div>
-                            <h3 className="font-medium text-lg">{request.name}</h3>
-                            <p className="text-gray-600">{request.topic}</p>
-                            <p className="text-sm text-gray-500">{request.time}</p>
-                          </div>
-                          <div className="space-x-2">
-                            {request.status === "pending" ? (
-                              <>
-                                <button
-                                  onClick={() => handleAccept(request.id)}
-                                  className="bg-green-500 text-white px-4 py-2 rounded hover:bg-green-600 transition"
-                                >
-                                  Accept
-                                </button>
-                                <button
-                                  onClick={() => handleReject(request.id)}
-                                  className="bg-red-500 text-white px-4 py-2 rounded hover:bg-red-600 transition"
-                                >
-                                  Reject
-                                </button>
-                              </>
-                            ) : (
-                              <span
-                                className={`px-3 py-1 rounded text-white ${
-                                  request.status === "accepting"
-                                    ? "bg-green-500"
-                                    : "bg-red-500"
-                                }`}
-                              >
-                                {request.status === "accepting"
-                                  ? "Accepting..."
-                                  : "Rejecting..."}
-                              </span>
-                            )}
-                          </div>
-                        </div>
-                      </div>
-                    ))
-                  ) : (
-                    <div className="p-6 text-center text-gray-500">
-                      <svg xmlns="http://www.w3.org/2000/svg" className="h-12 w-12 mx-auto mb-4 text-gray-400" fill="none" viewBox="0 0 24 24" stroke="currentColor">
-                        <path strokeLinecap="round" strokeLinejoin="round" strokeWidth={2} d="M20 13V6a2 2 0 00-2-2H6a2 2 0 00-2 2v7m16 0v5a2 2 0 01-2 2H6a2 2 0 01-2-2v-5m16 0h-2.586a1 1 0 00-.707.293l-2.414 2.414a1 1 0 01-.707.293h-3.172a1 1 0 01-.707-.293l-2.414-2.414A1 1 0 006.586 13H4" />
-                      </svg>
-                      <p className="text-lg font-medium">No pending requests</p>
-                      <p className="mt-1">All chat requests have been processed</p>
-                    </div>
-                  )}
-                </div>
-              </div>
-            )}
-          </main>
-        </div>
-      </div>
-      <footer className="bg-white shadow-sm border-t border-gray-200 p-4 text-center text-black-800">
-        <p className="text-sm">
-          &copy; 2025 MindEaseConnect. All rights reserved.
-        </p>
-      </footer>
-    </>
-  );
-=======
-	const navigate = useNavigate();
-	const dispatch = useDispatch();
-
-	const { requests, loading, error } = useSelector((state) => state.chatRequest);
-
-	useEffect(() => {
-		dispatch(getRequestsByVolunteerCategory());
-	}, [dispatch]);
-
-	const handleAccept = (id) => {
-		console.log(id);
-		dispatch(updateRequestStatus(id, "accepted"));
-	};
-
-	const handleReject = (id) => {
-		console.log(id);
-		dispatch(updateRequestStatus(id, "rejected"));
-	};
-
-	return (
-		<>
-			<VolHeader />
-			<div className="min-h-screen bg-gray-50">
-				<div className="flex-1 max-w-7xl mx-auto">
-					<h1 className="text-2xl font-semibold p-6 pt-8 text-gray-800">
-						Chat Requests
-					</h1>
-
-					<main className="p-6 pt-0">
-						<div className="bg-white rounded-lg shadow-md overflow-hidden">
-							<div className="p-4 border-b border-orange-100 bg-orange-50">
-								<h2 className="text-xl font-semibold text-orange-700">
-									Pending Requests
-								</h2>
-							</div>
 
 							<div className="divide-y divide-orange-100">
 								{loading ? (
@@ -455,7 +125,6 @@
 			</footer>
 		</>
 	);
->>>>>>> 1543da8a
 };
 
 export default Request;