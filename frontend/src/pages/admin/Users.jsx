import { useState, useEffect } from "react"
<<<<<<< HEAD
import { Search, Download, Trash, Edit, UserIcon, X } from "lucide-react"
=======
import { Search, Download, Trash, Edit, UserIcon, X} from "lucide-react"
>>>>>>> 811c14e7
import AdminSidebar from "../../components/AdminSideBar"

const Users = () => {
  const [users, setUsers] = useState(() => {
    const savedUsers = localStorage.getItem("users")
    return savedUsers
      ? JSON.parse(savedUsers)
      : [
          { id: 1, name: "John Doe", email: "john.doe@example.com", joinDate: "2023-01-15", status: "Active" },
          { id: 2, name: "Jane Smith", email: "jane.smith@example.com", joinDate: "2023-02-22", status: "Active" },
          { id: 3, name: "Robert Johnson", email: "robert.j@example.com", joinDate: "2023-03-10", status: "Inactive" },
          { id: 4, name: "Emily Davis", email: "emily.davis@example.com", joinDate: "2023-04-05", status: "Active" },
        ]
  })

  const [formUser, setFormUser] = useState({ id: null, name: "", email: "", status: "Active", joinDate: "" })
  const [showForm, setShowForm] = useState(false)
  const [searchTerm, setSearchTerm] = useState("")
  const [statusFilter, setStatusFilter] = useState("")
  const [userToDelete, setUserToDelete] = useState(null)
  const [filteredUsers, setFilteredUsers] = useState([])
  const [notFound, setNotFound] = useState(false)
  const [notification, setNotification] = useState({ show: false, message: "", type: "" })

  useEffect(() => {
    localStorage.setItem("users", JSON.stringify(users))
  }, [users])

  useEffect(() => {
    let filtered = [...users]

    if (searchTerm) {
      filtered = filtered.filter(
        (user) =>
          user.name.toLowerCase().includes(searchTerm.toLowerCase()) ||
          user.email.toLowerCase().includes(searchTerm.toLowerCase()),
      )
    }

    if (statusFilter) {
      filtered = filtered.filter((user) => user.status === statusFilter)
    }

    setFilteredUsers(filtered)

    if (searchTerm && filtered.length === 0) {
      setNotFound(true)
      setTimeout(() => setNotFound(false), 2000)
    }
  }, [users, searchTerm, statusFilter])

  const showNotification = (message, type) => {
    setNotification({ show: true, message, type })
    setTimeout(() => {
      setNotification({ show: false, message: "", type: "" })
    }, 3000)
  }

  const handleSaveUser = () => {
    if (formUser.id) {
      setUsers(users.map((u) => (u.id === formUser.id ? formUser : u)))
      showNotification(`User has been updated successfully!`, "success")
    } else {
      const newUser = {
        ...formUser,
        id: Date.now(),
        joinDate: new Date().toISOString().split("T")[0],
      }
      setUsers([...users, newUser])
      showNotification(`User has been added successfully!`, "success")
    }
    setShowForm(false)
    setFormUser({ id: null, name: "", email: "", status: "Active", joinDate: "" })
  }

  const handleEdit = (user) => {
    setFormUser(user)
    setShowForm(true)
  }

  const handleDelete = (user) => {
    setUserToDelete(user)
  }

  const confirmDeleteUser = () => {
    setUsers(users.filter((u) => u.id !== userToDelete.id))
    showNotification(`User ${userToDelete.name} has been deleted successfully!`, "error")
    setUserToDelete(null)
  }

  const handleExport = () => {
    const headers = ["Name", "Email", "Join Date", "Status"]
    const rows = filteredUsers.map((user) => [user.name, user.email, user.joinDate, user.status])
    const csvContent = [headers, ...rows].map((e) => e.join(",")).join("\n")

    const blob = new Blob([csvContent], { type: "text/csv" })
    const url = URL.createObjectURL(blob)
    const a = document.createElement("a")
    a.href = url
    a.download = "users.csv"
    a.click()
    URL.revokeObjectURL(url)
  }

  const formatDate = (dateString) => new Date(dateString).toLocaleDateString("en-GB")

  const getStatusColor = (status) => {
    switch (status) {
      case "Active":
        return "bg-green-100 text-green-800"
      case "Inactive":
        return "bg-gray-100 text-gray-800"
      case "Pending":
        return "bg-yellow-100 text-yellow-800"
      default:
        return "bg-gray-100 text-gray-800"
    }
  }

  return (
    <div className="flex min-h-screen">
      <AdminSidebar />
      <div className="w-64 flex-shrink-0" />
      <div className="flex-1">
        <header className="bg-white shadow-sm p-4 flex justify-between items-center">
          <h1 className="text-xl font-bold text-gray-800">User Management</h1>
          <div className="flex items-center space-x-4">
            <div className="w-8 h-8 bg-orange-300 rounded-full flex items-center justify-center text-orange-800 font-bold">
              A
            </div>
            <span className="text-gray-700">Admin</span>
          </div>
        </header>

        <main className="p-6 bg-orange-50">
          {/* Notification Popup */}
          {notification.show && (
            <div
              className={`fixed top-4 right-4 z-50 flex items-center p-4 mb-4 rounded-lg shadow-lg ${
                notification.type === "success" ? "bg-green-50 text-green-800" : "bg-red-50 text-red-800"
              } transition-all duration-300 transform translate-y-0 opacity-100`}
            >
              <div className="inline-flex items-center justify-center flex-shrink-0 w-8 h-8 rounded-lg">
                <button
                  className={`w-5 h-5 ${notification.type === "success" ? "text-green-600" : "text-red-600"}`}
                />
              </div>
              <div className="ml-3 text-sm font-normal">{notification.message}</div>
              <button
                type="button"
                className="ml-auto -mx-1.5 -my-1.5 rounded-lg p-1.5 inline-flex h-8 w-8 hover:bg-gray-200"
                onClick={() => setNotification({ show: false, message: "", type: "" })}
              >
                <X className="w-5 h-5" />
              </button>
            </div>
          )}

          <div className="flex justify-between items-center mb-6">
            <div>
              <h2 className="text-2xl font-semibold text-orange-700">Users</h2>
              <p className="text-gray-600">Manage all registered users</p>
            </div>
            <button
              onClick={() => {
                setFormUser({ id: null, name: "", email: "", status: "Active", joinDate: "" })
                setShowForm(true)
              }}
              className="bg-orange-500 hover:bg-orange-600 text-white px-4 py-2 rounded-lg flex items-center"
            >
              <UserIcon size={18} className="mr-2" /> Add New User
            </button>
          </div>

          {/* Search and Filter */}
          <div className="bg-white rounded-lg shadow-md p-4 mb-6">
            <div className="flex flex-col md:flex-row md:items-center md:justify-between space-y-4 md:space-y-0">
              <div className="relative w-full md:w-64">
                <input
                  type="text"
                  placeholder="Search users..."
                  className="w-full pl-10 pr-4 py-2 border border-gray-300 rounded-lg focus:outline-none focus:ring-2 focus:ring-orange-500"
                  value={searchTerm}
                  onChange={(e) => setSearchTerm(e.target.value)}
                />
                <Search size={18} className="absolute left-3 top-2.5 text-gray-400" />
              </div>

              <div className="flex space-x-3">
                <select
                  value={statusFilter}
                  onChange={(e) => setStatusFilter(e.target.value)}
                  className="border border-gray-300 rounded-lg px-3 py-2 bg-white text-gray-700"
                >
                  <option value="">All Status</option>
                  <option value="Active">Active</option>
                  <option value="Inactive">Inactive</option>
                  <option value="Pending">Pending</option>
                </select>

                <button
                  onClick={handleExport}
                  className="flex items-center space-x-1 px-4 py-2 border border-gray-300 rounded-lg bg-white"
                >
                  <Download size={18} />
                  <span>Export</span>
                </button>
              </div>
            </div>
          </div>

          {notFound && <div className="mb-4 bg-red-100 text-red-700 px-4 py-2 rounded-lg">User not found.</div>}

          {/* User  */}
          <div className="bg-white rounded-lg shadow-md overflow-hidden">
            <table className="w-full">
              <thead className="bg-gray-50 border-b">
                <tr>
                  <th className="px-6 py-3 text-left text-xs font-medium text-gray-500 uppercase tracking-wider">
                    Name
                  </th>
                  <th className="px-6 py-3 text-left text-xs font-medium text-gray-500 uppercase tracking-wider">
                    Email
                  </th>
                  <th className="px-6 py-3 text-left text-xs font-medium text-gray-500 uppercase tracking-wider">
                    Join Date
                  </th>
                  <th className="px-6 py-3 text-left text-xs font-medium text-gray-500 uppercase tracking-wider">
                    Status
                  </th>
                  <th className="px-6 py-3 text-right text-xs font-medium text-gray-500 uppercase tracking-wider">
                    Actions
                  </th>
                </tr>
              </thead>
              <tbody className="divide-y divide-gray-200">
                {filteredUsers.map((user) => (
                  <tr key={user.id} className="hover:bg-gray-50">
                    <td className="px-6 py-4 whitespace-nowrap">
                      <div className="flex items-center">
                        <div className="h-10 w-10 bg-orange-100 rounded-full flex items-center justify-center">
                          <span className="text-orange-800">{user.name.charAt(0)}</span>
                        </div>
                        <div className="ml-4 text-sm font-medium text-gray-900">{user.name}</div>
                      </div>
                    </td>
                    <td className="px-6 py-4 text-sm text-gray-600">{user.email}</td>
                    <td className="px-6 py-4 text-sm text-gray-600">{formatDate(user.joinDate)}</td>
                    <td className="px-6 py-4">
                      <span
                        className={`px-2 py-1 inline-flex text-xs leading-5 font-semibold rounded-full ${getStatusColor(user.status)}`}
                      >
                        {user.status}
                      </span>
                    </td>
                    <td className="px-6 py-4 text-sm text-right text-gray-600">
                      <div className="flex justify-end space-x-2">
                        <button onClick={() => handleEdit(user)} className="p-1 rounded-full hover:bg-gray-100">
                          <Edit size={18} />
                        </button>
                        <button onClick={() => handleDelete(user)} className="p-1 rounded-full hover:bg-gray-100">
                          <Trash size={18} className="text-red-500" />
                        </button>
                      </div>
                    </td>
                  </tr>
                ))}
              </tbody>
            </table>
          </div>

          {/* Delete Confirmation */}
          {userToDelete && (
            <div className="fixed inset-0 bg-black bg-opacity-30 flex items-center justify-center z-50">
              <div className="bg-white p-6 rounded-lg w-96 shadow-xl text-center">
                <h2 className="text-lg font-semibold mb-4">Delete User</h2>
                <p className="mb-4">
                  Are you sure you want to delete <strong>{userToDelete.name}</strong>?
                </p>
                <div className="flex justify-center space-x-4">
                  <button onClick={() => setUserToDelete(null)} className="px-4 py-2 bg-gray-200 rounded-lg">
                    Cancel
                  </button>
                  <button onClick={confirmDeleteUser} className="px-4 py-2 bg-red-500 text-white rounded-lg">
                    Delete
                  </button>
                </div>
              </div>
            </div>
          )}

          {/* Form  */}
          {showForm && (
            <div className="fixed inset-0 bg-black bg-opacity-30 flex items-center justify-center z-50">
              <div className="bg-white p-6 rounded-lg w-96 shadow-xl relative">
                <button
                  onClick={() => setShowForm(false)}
                  className="absolute top-2 right-2 text-gray-500 hover:text-black"
                >
                  <X size={20} />
                </button>
                <h2 className="text-lg font-semibold mb-4">{formUser.id ? "Edit User" : "Add New User"}</h2>
                <input
                  type="text"
                  placeholder="Name"
                  value={formUser.name}
                  onChange={(e) => setFormUser({ ...formUser, name: e.target.value })}
                  className="mb-3 w-full border border-gray-300 rounded-lg px-3 py-2 focus:outline-none"
                />
                <input
                  type="email"
                  placeholder="Email"
                  value={formUser.email}
                  onChange={(e) => setFormUser({ ...formUser, email: e.target.value })}
                  className="mb-3 w-full border border-gray-300 rounded-lg px-3 py-2 focus:outline-none"
                />
                <input
                  type="date"
                  value={formUser.joinDate}
                  onChange={(e) => setFormUser({ ...formUser, joinDate: e.target.value })}
                  className="mb-3 w-full border border-gray-300 rounded-lg px-3 py-2 focus:outline-none"
                />
                <select
                  value={formUser.status}
                  onChange={(e) => setFormUser({ ...formUser, status: e.target.value })}
                  className="mb-4 w-full border border-gray-300 rounded-lg px-3 py-2"
                >
                  <option value="Active">Active</option>
                  <option value="Inactive">Inactive</option>
                  <option value="Pending">Pending</option>
                </select>
                <button
                  onClick={handleSaveUser}
                  className="w-full bg-orange-500 hover:bg-orange-600 text-white px-4 py-2 rounded-lg"
                >
                  Save
                </button>
              </div>
            </div>
          )}
        </main>
      </div>
    </div>
  )
}

export default Users
<|MERGE_RESOLUTION|>--- conflicted
+++ resolved
@@ -1,9 +1,5 @@
 import { useState, useEffect } from "react"
-<<<<<<< HEAD
-import { Search, Download, Trash, Edit, UserIcon, X } from "lucide-react"
-=======
 import { Search, Download, Trash, Edit, UserIcon, X} from "lucide-react"
->>>>>>> 811c14e7
 import AdminSidebar from "../../components/AdminSideBar"
 
 const Users = () => {
