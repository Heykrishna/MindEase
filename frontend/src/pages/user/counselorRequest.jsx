--- conflicted
+++ resolved
@@ -1,197 +1,5 @@
-
-import React, { useEffect, useState } from "react";
-import axios from "axios";
-import { useSelector } from "react-redux";
-import { useLocation } from "react-router-dom";
+import React, { useState, useEffect } from "react";
 import Header from "../../components/Header";
-<<<<<<< HEAD
-import { toast } from "react-toastify";
-
-const CounselorRequests = () => {
-  const [requests, setRequests] = useState([]);
-  const [loading, setLoading] = useState(true);
-  const [error, setError] = useState(null);
-  
-  // Get user from Redux store
-  const user = useSelector((state) => state?.auth?.user);
-  const userId = user?.id;
-  
-  // Get query parameters to check for new request
-  const location = useLocation();
-  const queryParams = new URLSearchParams(location.search);
-  const newRequestId = queryParams.get("newRequest"); 
-  // At the top of your CounselorRequests component
-useEffect(() => {
-  // Debug the user state
-  console.log("Redux auth state:", user);
-  console.log("User ID:", userId);
-}, [user, userId]);
-
-  useEffect(() => {
-    const fetchRequests = async () => {
-      if (!userId) {
-        console.log("User ID not found, waiting briefly before checking again...");
-        // Wait a moment before deciding the user isn't logged in
-        setTimeout(() => {
-          if (!userId) {
-            setLoading(false);
-            setError("You must be logged in to view your requests");
-          }
-        }, 1000); // Wait 1 second
-        return;
-      }
-
-      try {
-        const response = await axios.get(
-          `http://localhost:5000/api/counseling/requests/user/${userId}`
-        );
-        setRequests(response.data);
-        setLoading(false);
-      } catch (err) {
-        console.error("Error fetching requests:", err);
-        setError("Failed to load your counseling requests");
-        setLoading(false);
-      }
-    };
-
-    fetchRequests();
-  }, [userId]);
-
-  // Scroll to highlighted request if it exists
-  useEffect(() => {
-    if (newRequestId) {
-      // Add a slight delay to ensure the DOM is fully rendered
-      setTimeout(() => {
-        const element = document.getElementById(`request-${newRequestId}`);
-        if (element) {
-          element.scrollIntoView({ behavior: "smooth", block: "center" });
-        }
-      }, 100);
-    }
-  }, [newRequestId, requests]);
-
-  // Function to format date
-  const formatDate = (dateString) => {
-    const options = { 
-      year: 'numeric', 
-      month: 'long', 
-      day: 'numeric',
-      hour: '2-digit',
-      minute: '2-digit'
-    };
-    return new Date(dateString).toLocaleDateString(undefined, options);
-  };
-
-  // Function to get status badge color
-  const getStatusColor = (status) => {
-    switch (status.toLowerCase()) {
-      case "pending":
-        return "bg-yellow-100 text-yellow-800";
-      case "accepted":
-        return "bg-green-100 text-green-800";
-      case "completed":
-        return "bg-blue-100 text-blue-800";
-      case "cancelled":
-        return "bg-red-100 text-red-800";
-      default:
-        return "bg-gray-100 text-gray-800";
-    }
-  };
-
-  return (
-    <div className="min-h-screen flex flex-col bg-orange-50 pt-20">
-      <nav className="bg-white shadow-md fixed top-0 left-0 right-0 z-50">
-        <div className="max-w-full mx-auto px-4 sm:px-6 lg:px-8">
-          <div className="flex justify-between h-20 w-full">
-            <Header />
-          </div>
-        </div>
-      </nav>
-
-      <main className="container mx-auto px-4 py-8 flex-1">
-        <div className="max-w-4xl mx-auto">
-          <h1 className="text-3xl font-bold text-gray-800 mb-6">My Counseling Requests</h1>
-
-          {loading ? (
-            <div className="flex justify-center py-12">
-              <div className="animate-spin rounded-full h-12 w-12 border-t-2 border-b-2 border-orange-500"></div>
-            </div>
-          ) : error ? (
-            <div className="bg-red-100 border border-red-400 text-red-700 px-4 py-3 rounded relative" role="alert">
-              <strong className="font-bold">Error: </strong>
-              <span className="block sm:inline">{error}</span>
-            </div>
-          ) : requests.length === 0 ? (
-            <div className="bg-white rounded-lg shadow-md p-8 text-center">
-              <p className="text-gray-600 mb-4">You haven't submitted any counseling requests yet.</p>
-              <a 
-                href="/counseling" 
-                className="inline-block bg-orange-500 hover:bg-orange-600 text-white font-semibold py-2 px-4 rounded-lg transition-colors duration-300"
-              >
-                Request Counseling
-              </a>
-            </div>
-          ) : (
-            <div className="space-y-6">
-              {requests.map((request) => (
-                <div
-                  key={request.id}
-                  id={`request-${request.id}`}
-                  className={`bg-white rounded-lg shadow-md overflow-hidden transition-all duration-500 ${
-                    newRequestId === request.id.toString() ? "ring-2 ring-orange-500 animate-pulse-light" : ""
-                  }`}
-                >
-                  <div className="p-6">
-                    <div className="flex justify-between items-start mb-4">
-                      <h2 className="text-xl font-semibold text-gray-800">{request.topic}</h2>
-                      <span 
-                        className={`px-3 py-1 rounded-full text-xs font-medium ${getStatusColor(request.status)}`}
-                      >
-                        {request.status.charAt(0).toUpperCase() + request.status.slice(1)}
-                      </span>
-                    </div>
-                    
-                    <p className="text-gray-600 mb-4">{request.description}</p>
-                    
-                    <div className="text-sm text-gray-500">
-                      Submitted on {formatDate(request.submittedAt)}
-                    </div>
-
-                    {request.status === "pending" && (
-                      <div className="mt-4 pt-4 border-t border-gray-200">
-                        <p className="text-sm text-gray-600 italic">
-                          Your request is being processed. A counselor will respond soon.
-                        </p>
-                      </div>
-                    )}
-                    
-                    {request.counselorNotes && (
-                      <div className="mt-4 pt-4 border-t border-gray-200">
-                        <h3 className="font-medium text-gray-700 mb-2">Counselor Notes:</h3>
-                        <p className="text-gray-600">{request.counselorNotes}</p>
-                      </div>
-                    )}
-                    
-                    {request.nextSessionDate && (
-                      <div className="mt-4 bg-green-50 p-4 rounded-md">
-                        <h3 className="font-medium text-green-800 mb-1">Next Session:</h3>
-                        <p className="text-green-700">{formatDate(request.nextSessionDate)}</p>
-                      </div>
-                    )}
-                  </div>
-                </div>
-              ))}
-            </div>
-          )}
-        </div>
-      </main>
-
-      <footer className="bg-white text-black text-center py-4 mt-8">
-        <p>&copy; 2025 MindEase. All rights reserved.</p>
-      </footer>
-    </div>
-  );
-=======
 import { useNavigate } from "react-router-dom";
 import { Pencil, Trash, X } from "lucide-react";
 import { useDispatch, useSelector } from "react-redux";
@@ -481,7 +289,6 @@
 			)}
 		</div>
 	);
->>>>>>> 1543da8a
 };
 
 export default CounselorRequests;